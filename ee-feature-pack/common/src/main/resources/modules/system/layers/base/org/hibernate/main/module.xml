<?xml version="1.0" encoding="UTF-8"?>

<!--
  ~ JBoss, Home of Professional Open Source.
  ~ Copyright 2022, Red Hat, Inc., and individual contributors
  ~ as indicated by the @author tags. See the copyright.txt file in the
  ~ distribution for a full listing of individual contributors.
  ~
  ~ This is free software; you can redistribute it and/or modify it
  ~ under the terms of the GNU Lesser General Public License as
  ~ published by the Free Software Foundation; either version 2.1 of
  ~ the License, or (at your option) any later version.
  ~
  ~ This software is distributed in the hope that it will be useful,
  ~ but WITHOUT ANY WARRANTY; without even the implied warranty of
  ~ MERCHANTABILITY or FITNESS FOR A PARTICULAR PURPOSE. See the GNU
  ~ Lesser General Public License for more details.
  ~
  ~ You should have received a copy of the GNU Lesser General Public
  ~ License along with this software; if not, write to the Free
  ~ Software Foundation, Inc., 51 Franklin St, Fifth Floor, Boston, MA
  ~ 02110-1301 USA, or see the FSF site: http://www.fsf.org.
  -->

<!-- Represents Hibernate ORM 6  -->
<module xmlns="urn:jboss:module:1.9" name="org.hibernate">

    <resources>
        <artifact name="${org.hibernate.orm:hibernate-core}"/>
        <artifact name="${org.hibernate.orm:hibernate-envers}"/>
    </resources>

    <dependencies>
        <module name="java.desktop"/>
        <module name="java.instrument"/>
        <module name="java.management"/>
        <module name="java.naming"/>
        <module name="java.sql"/>
        <module name="com.fasterxml.classmate"/>
        <!--WFLY-14219 Remove deprecated <module name="javax.api"/> -->
        <module name="javax.annotation.api"/>
        <module name="javax.enterprise.api"/>
        <module name="javax.persistence.api"/>
        <module name="javax.transaction.api"/>
        <module name="javax.validation.api"/>
        <module name="javax.xml.bind.api"/>
        <module name="org.glassfish.jaxb"/>
        <module name="org.antlr"/>
        <module name="org.dom4j"/>
        <module name="org.jboss.as.jpa.spi"/>
        <module name="org.jboss.jandex"/>
        <module name="org.jboss.logging"/>
        <module name="org.hibernate.commons-annotations"/>
        <module name="org.hibernate.jipijapa-hibernate6" services="import"/>
        <module name="org.infinispan.hibernate-cache" services="import" optional="true"/>
        <module name="net.bytebuddy"/>
        <module name="java.xml"/>
<<<<<<< HEAD
        <module name="com.h2database.h2" optional="true"/>
        <!-- If the Oracle JDBC driver classes are accessible, Hibernate ORM will use them to tailor OracleDialect behavior -->
        <module name="com.oracle.ojdbc" optional="true"/>
        <!-- If the PostgreSQL JDBC driver classes are accessible, Hibernate ORM will use them to tailor PostgresDialect and CockroachDialect behavior -->
        <module name="org.postgresql.jdbc" optional="true"/>
=======
>>>>>>> 8a0db624
    </dependencies>
</module><|MERGE_RESOLUTION|>--- conflicted
+++ resolved
@@ -55,13 +55,9 @@
         <module name="org.infinispan.hibernate-cache" services="import" optional="true"/>
         <module name="net.bytebuddy"/>
         <module name="java.xml"/>
-<<<<<<< HEAD
-        <module name="com.h2database.h2" optional="true"/>
         <!-- If the Oracle JDBC driver classes are accessible, Hibernate ORM will use them to tailor OracleDialect behavior -->
         <module name="com.oracle.ojdbc" optional="true"/>
         <!-- If the PostgreSQL JDBC driver classes are accessible, Hibernate ORM will use them to tailor PostgresDialect and CockroachDialect behavior -->
         <module name="org.postgresql.jdbc" optional="true"/>
-=======
->>>>>>> 8a0db624
     </dependencies>
 </module>