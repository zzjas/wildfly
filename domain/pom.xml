--- conflicted
+++ resolved
@@ -47,17 +47,10 @@
             <groupId>org.jboss.marshalling</groupId>
             <artifactId>jboss-marshalling</artifactId>
         </dependency>
-<<<<<<< HEAD
-        <dependency>
-            <groupId>org.jboss.msc</groupId>
-            <artifactId>jboss-msc</artifactId>
-        </dependency>	
-=======
 
         <dependency>
             <groupId>org.jboss.msc</groupId>
             <artifactId>jboss-msc</artifactId>
         </dependency>
->>>>>>> 45bb3964
     </dependencies>
 </project>