--- conflicted
+++ resolved
@@ -1,5 +1,5 @@
 <?xml version="1.0" encoding="UTF-8"?>
-<<<<<<< HEAD
+
 <!--
   ~ JBoss, Home of Professional Open Source.
   ~ Copyright 2010, Red Hat, Inc., and individual contributors
@@ -22,10 +22,7 @@
   ~ 02110-1301 USA, or see the FSF site: http://www.fsf.org.
   -->
 
-<xs:schema xmlns:xs="http://www.w3.org/2001/XMLSchema" elementFormDefault="qualified"
-=======
 <xs:schema xmlns:xs="http://www.w3.org/2001/XMLSchema"
->>>>>>> a32d493e
   xmlns="urn:jboss:domain:1.0"
   targetNamespace="urn:jboss:domain:1.0"
   xmlns:sec="urn:jboss:security-config:5.0"
@@ -46,6 +43,7 @@
         <xs:element name="extension" minOccurs="0" maxOccurs="unbounded" type="domain-extensionType"/>
         <xs:element name="profile" type="profileType" minOccurs="0" maxOccurs="unbounded"/>
         <xs:element name="deployments" type="domainDeploymentsType" minOccurs="0"/>
+        <!-- TODO this should be named-interfacesType once it is fixed -->
         <xs:element name="interfaces" type="specified-interfacesType"/>
         <xs:element name="socket-groups" type="socket-groupsType"/>
         <xs:element name="server-groups" type="server-groupsType"/>
