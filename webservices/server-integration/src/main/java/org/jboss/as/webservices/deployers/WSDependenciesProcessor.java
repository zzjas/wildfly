/*
 * JBoss, Home of Professional Open Source
 * Copyright 2014, Red Hat Inc., and individual contributors as indicated
 * by the @authors tag. See the copyright.txt in the distribution for a
 * full listing of individual contributors.
 *
 * This is free software; you can redistribute it and/or modify it
 * under the terms of the GNU Lesser General Public License as
 * published by the Free Software Foundation; either version 2.1 of
 * the License, or (at your option) any later version.
 *
 * This software is distributed in the hope that it will be useful,
 * but WITHOUT ANY WARRANTY; without even the implied warranty of
 * MERCHANTABILITY or FITNESS FOR A PARTICULAR PURPOSE. See the GNU
 * Lesser General Public License for more details.
 *
 * You should have received a copy of the GNU Lesser General Public
 * License along with this software; if not, write to the Free
 * Software Foundation, Inc., 51 Franklin St, Fifth Floor, Boston, MA
 * 02110-1301 USA, or see the FSF site: http://www.fsf.org.
 */
package org.jboss.as.webservices.deployers;

import org.jboss.as.server.deployment.Attachments;
import org.jboss.as.server.deployment.DeploymentPhaseContext;
import org.jboss.as.server.deployment.DeploymentUnit;
import org.jboss.as.server.deployment.DeploymentUnitProcessingException;
import org.jboss.as.server.deployment.DeploymentUnitProcessor;
import org.jboss.as.server.deployment.module.ModuleDependency;
import org.jboss.as.server.deployment.module.ModuleSpecification;
import org.jboss.modules.Module;
import org.jboss.modules.ModuleIdentifier;
import org.jboss.modules.ModuleLoader;

/**
 * A DUP that sets the WS dependencies
 *
 * @author <a href="mailto:alessio.soldano@jboss.com">Alessio Soldano</a>
 * @author <a href="mailto:ropalka@redhat.com">Richard Opalka</a>
 */
public final class WSDependenciesProcessor implements DeploymentUnitProcessor {

    public static final ModuleIdentifier JBOSSWS_API = ModuleIdentifier.create("org.jboss.ws.api");
    public static final ModuleIdentifier JBOSSWS_SPI = ModuleIdentifier.create("org.jboss.ws.spi");
    public static final ModuleIdentifier[] JAVAEE_APIS = {
            ModuleIdentifier.create("javax.jws.api"),
            ModuleIdentifier.create("javax.xml.soap.api"),
            ModuleIdentifier.create("javax.xml.ws.api")
    };
    public static final ModuleIdentifier XERCES_IMPL = ModuleIdentifier.create("org.apache.xerces");

    private final boolean addJBossWSDependencies;

    public WSDependenciesProcessor(boolean addJBossWSDependencies) {
        this.addJBossWSDependencies = addJBossWSDependencies;
    }

    public void deploy(DeploymentPhaseContext phaseContext) throws DeploymentUnitProcessingException {
        final DeploymentUnit unit = phaseContext.getDeploymentUnit();
        final ModuleLoader moduleLoader = Module.getBootModuleLoader();
        final ModuleSpecification moduleSpec = unit.getAttachment(Attachments.MODULE_SPECIFICATION);
        if (addJBossWSDependencies) {
            moduleSpec.addSystemDependency(new ModuleDependency(moduleLoader, JBOSSWS_API, false, true, true, false));
            moduleSpec.addSystemDependency(new ModuleDependency(moduleLoader, JBOSSWS_SPI, false, true, true, false));
        }
        for(ModuleIdentifier api : JAVAEE_APIS) {
            moduleSpec.addSystemDependency(new ModuleDependency(moduleLoader, api, false, false, true, false));
        }
<<<<<<< HEAD
=======
        //After jboss modules 2.0, the xercers module is not added
        moduleSpec.addSystemDependency(new ModuleDependency(moduleLoader, XERCES_IMPL, true, false, true, false));

>>>>>>> 3a57abec
    }
}<|MERGE_RESOLUTION|>--- conflicted
+++ resolved
@@ -66,11 +66,8 @@
         for(ModuleIdentifier api : JAVAEE_APIS) {
             moduleSpec.addSystemDependency(new ModuleDependency(moduleLoader, api, false, false, true, false));
         }
-<<<<<<< HEAD
-=======
         //After jboss modules 2.0, the xercers module is not added
         moduleSpec.addSystemDependency(new ModuleDependency(moduleLoader, XERCES_IMPL, true, false, true, false));
 
->>>>>>> 3a57abec
     }
 }