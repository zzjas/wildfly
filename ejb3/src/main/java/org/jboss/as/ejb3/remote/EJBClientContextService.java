--- conflicted
+++ resolved
@@ -141,13 +141,12 @@
         return profileServiceInjector;
     }
 
-<<<<<<< HEAD
 
     public InjectedValue<URI> getAppClientUri() {
         return appClientUri;
-=======
+    }
+
     public void setInvocationTimeout(final long invocationTimeout) {
         this.invocationTimeout = invocationTimeout;
->>>>>>> 7235dbd9
     }
 }