--- conflicted
+++ resolved
@@ -39,13 +39,8 @@
 
     public static final MessageDrivenBeanResourceDefinition INSTANCE = new MessageDrivenBeanResourceDefinition();
 
-<<<<<<< HEAD
     public static final AttributeDefinition DELIVERY_ACTIVE = new SimpleAttributeDefinitionBuilder("delivery-active", ModelType.BOOLEAN, true)
-            .setDefaultValue(new ModelNode(true))
-=======
-    public static final AttributeDefinition DELIVERY_ACTIVE = new SimpleAttributeDefinitionBuilder("delivery-active", ModelType.BOOLEAN)
             .setDefaultValue(ModelNode.TRUE)
->>>>>>> fc6b8f1d
             .setStorageRuntime()
             .build();
 
