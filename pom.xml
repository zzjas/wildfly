--- conflicted
+++ resolved
@@ -458,13 +458,8 @@
         <version.org.apache.cxf.xjcplugins>4.0.0</version.org.apache.cxf.xjcplugins>
         <version.org.apache.httpcomponents.httpasyncclient>4.1.5</version.org.apache.httpcomponents.httpasyncclient>
         <version.org.apache.james.apache-mime4j>0.8.9</version.org.apache.james.apache-mime4j>
-<<<<<<< HEAD
-        <version.org.apache.kafka>3.4.0</version.org.apache.kafka>
+        <version.org.apache.kafka>3.5.0</version.org.apache.kafka>
         <version.org.apache.lucene>8.11.2</version.org.apache.lucene>
-=======
-        <version.org.apache.kafka>3.5.0</version.org.apache.kafka>
-        <version.org.apache.lucene>8.11.1</version.org.apache.lucene>
->>>>>>> 0e85ebb3
         <version.org.apache.neethi>3.1.1</version.org.apache.neethi>
         <version.org.apache.qpid.proton>0.34.0</version.org.apache.qpid.proton>
         <version.org.apache.santuario>3.0.1</version.org.apache.santuario>
