--- conflicted
+++ resolved
@@ -362,14 +362,9 @@
         <version.io.micrometer>1.9.3</version.io.micrometer>
         <legacy.version.io.netty>4.0.13.Final</legacy.version.io.netty>
         <version.io.netty>4.1.87.Final</version.io.netty>
-<<<<<<< HEAD
-        <version.io.opentelemetry.opentelemetry>1.23.1</version.io.opentelemetry.opentelemetry>
-        <version.io.opentelemetry.instrumentation>1.23.0</version.io.opentelemetry.instrumentation>
-=======
         <version.io.opentelemetry.opentelemetry>1.20.0</version.io.opentelemetry.opentelemetry>
         <version.io.opentelemetry.instrumentation>1.20.0</version.io.opentelemetry.instrumentation>
         <version.io.opentelemetry.semconv>1.20.0</version.io.opentelemetry.semconv>
->>>>>>> 46aad1cf
         <version.io.opentracing>0.33.0</version.io.opentracing>
         <version.io.opentracing.concurrent>0.4.0</version.io.opentracing.concurrent>
         <version.io.opentracing.interceptors>0.1.3</version.io.opentracing.interceptors>
@@ -390,11 +385,8 @@
         <version.io.smallrye.smallrye-metrics>4.0.0</version.io.smallrye.smallrye-metrics>
         <version.io.smallrye.smallrye-mutiny>2.1.0</version.io.smallrye.smallrye-mutiny>
         <version.io.smallrye.smallrye-mutiny-vertx>2.26.0</version.io.smallrye.smallrye-mutiny-vertx>
-<<<<<<< HEAD
         <version.io.smallrye.smallrye-mutiny-zero>1.0.0</version.io.smallrye.smallrye-mutiny-zero>
-=======
         <version.io.smallrye.smallrye-opentelemetry>2.3.0</version.io.smallrye.smallrye-opentelemetry>
->>>>>>> 46aad1cf
         <version.io.smallrye.smallrye-opentracing>3.0.0</version.io.smallrye.smallrye-opentracing>
         <version.io.smallrye.smallrye-reactive-messaging>4.4.0</version.io.smallrye.smallrye-reactive-messaging>
         <version.io.undertow.jastow>2.2.6.Final</version.io.undertow.jastow>
