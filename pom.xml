--- conflicted
+++ resolved
@@ -497,13 +497,8 @@
         <version.org.glassfish.soteria>3.0.0</version.org.glassfish.soteria>
         <version.org.glassfish.web.jakarta.servlet.jsp.jstl>3.0.0</version.org.glassfish.web.jakarta.servlet.jsp.jstl>
         <version.org.hibernate.commons.annotations>6.0.6.Final</version.org.hibernate.commons.annotations>
-<<<<<<< HEAD
-        <version.org.hibernate>6.2.5.Final</version.org.hibernate>
+        <version.org.hibernate>6.2.6.Final</version.org.hibernate>
         <version.org.hibernate.search>6.2.0.CR1</version.org.hibernate.search>
-=======
-        <version.org.hibernate>6.2.6.Final</version.org.hibernate>
-        <version.org.hibernate.search>6.1.8.Final</version.org.hibernate.search>
->>>>>>> 0da0a201
         <version.org.hibernate.validator>8.0.0.Final</version.org.hibernate.validator>
         <version.org.hornetq>2.4.9.Final</version.org.hornetq>
         <version.org.infinispan>14.0.11.Final</version.org.infinispan>
