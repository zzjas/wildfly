--- conflicted
+++ resolved
@@ -43,9 +43,6 @@
     <packaging>pom</packaging>
 
     <properties>
-<<<<<<< HEAD
-        <project.build.sourceEncoding>UTF-8</project.build.sourceEncoding>
-=======
         <!-- Build configuration -->
         <maven.compiler.source>1.6</maven.compiler.source>
         <maven.compiler.target>1.6</maven.compiler.target>
@@ -92,7 +89,6 @@
         <version.org.jboss.xnio.xnio-api>2.1.0.CR2</version.org.jboss.xnio.xnio-api>
         <version.org.jboss.xnio.xnio-nio>2.1.0.CR2</version.org.jboss.xnio.xnio-nio>
         <version.org.slf4j.slf4j-api>1.5.8</version.org.slf4j.slf4j-api>
->>>>>>> 6a159edc
     </properties>
 
     <modules>
