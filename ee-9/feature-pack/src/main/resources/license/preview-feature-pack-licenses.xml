<?xml version="1.0" encoding="UTF-8" standalone="no"?>
<licenseSummary>
  <dependencies>
    <dependency>
      <groupId>com.sun.activation</groupId>
      <artifactId>jakarta.activation</artifactId>
      <licenses>
        <license>
          <name>Eclipse Distribution License, Version 1.0</name>
          <url>http://repository.jboss.org/licenses/edl-1.0.txt</url>
          <distribution>repo</distribution>
        </license>
      </licenses>
    </dependency>
    <dependency>
      <groupId>com.sun.mail</groupId>
      <artifactId>jakarta.mail</artifactId>
      <licenses>
        <license>
          <name>Eclipse Public License 2.0</name>
          <url>http://www.eclipse.org/legal/epl-v20.html</url>
          <distribution>repo</distribution>
        </license>
        <license>
          <name>GNU General Public License v2.0 only, with Classpath exception</name>
          <url>http://repository.jboss.org/licenses/gpl-2.0-ce.txt</url>
          <distribution>repo</distribution>
        </license>
        <license>
          <name>Eclipse Distribution License, Version 1.0</name>
          <url>http://repository.jboss.org/licenses/edl-1.0.txt</url>
          <distribution>repo</distribution>
        </license>
      </licenses>
    </dependency>
    <dependency>
      <groupId>io.undertow</groupId>
      <artifactId>undertow-servlet-jakarta</artifactId>
      <licenses>
        <license>
          <name>Apache License 2.0</name>
          <url>http://www.apache.org/licenses/LICENSE-2.0</url>
          <distribution>repo</distribution>
        </license>
      </licenses>
    </dependency>
    <dependency>
      <groupId>io.undertow</groupId>
      <artifactId>undertow-websockets-jsr-jakarta</artifactId>
      <licenses>
        <license>
          <name>Apache License 2.0</name>
          <url>http://www.apache.org/licenses/LICENSE-2.0</url>
          <distribution>repo</distribution>
        </license>
      </licenses>
    </dependency>
    <dependency>
      <groupId>io.undertow.jastow</groupId>
      <artifactId>jastow-jakarta</artifactId>
      <licenses>
        <license>
          <name>Apache License 2.0</name>
          <url>http://www.apache.org/licenses/LICENSE-2.0</url>
          <distribution>repo</distribution>
        </license>
      </licenses>
    </dependency>
    <dependency>
      <groupId>jakarta.authentication</groupId>
      <artifactId>jakarta.authentication-api</artifactId>
      <licenses>
        <license>
          <name>Eclipse Public License 2.0</name>
          <url>http://www.eclipse.org/legal/epl-v20.html</url>
          <distribution>repo</distribution>
        </license>
        <license>
          <name>GNU General Public License v2.0 only, with Classpath exception</name>
          <url>http://repository.jboss.org/licenses/gpl-2.0-ce.txt</url>
          <distribution>repo</distribution>
        </license>
      </licenses>
    </dependency>
    <dependency>
      <groupId>jakarta.enterprise</groupId>
      <artifactId>jakarta.enterprise.cdi-api</artifactId>
      <licenses>
        <license>
          <name>Apache License 2.0</name>
          <url>http://www.apache.org/licenses/LICENSE-2.0</url>
          <distribution>repo</distribution>
        </license>
      </licenses>
    </dependency>
    <dependency>
      <groupId>jakarta.inject</groupId>
      <artifactId>jakarta.inject-api</artifactId>
      <licenses>
        <license>
          <name>Apache License 2.0</name>
          <url>http://www.apache.org/licenses/LICENSE-2.0</url>
          <distribution>repo</distribution>
        </license>
      </licenses>
    </dependency>
    <dependency>
      <groupId>jakarta.json.bind</groupId>
      <artifactId>jakarta.json.bind-api</artifactId>
      <licenses>
        <license>
          <name>Eclipse Public License 2.0</name>
          <url>http://www.eclipse.org/legal/epl-v20.html</url>
          <distribution>repo</distribution>
        </license>
        <license>
          <name>GNU General Public License v2.0 only, with Classpath exception</name>
          <url>http://repository.jboss.org/licenses/gpl-2.0-ce.txt</url>
          <distribution>repo</distribution>
        </license>
      </licenses>
    </dependency>
    <dependency>
      <groupId>jakarta.jws</groupId>
      <artifactId>jakarta.jws-api</artifactId>
      <licenses>
        <license>
          <name>Eclipse Distribution License, Version 1.0</name>
          <url>http://repository.jboss.org/licenses/edl-1.0.txt</url>
          <distribution>repo</distribution>
        </license>
      </licenses>
    </dependency>
    <dependency>
      <groupId>jakarta.persistence</groupId>
      <artifactId>jakarta.persistence-api</artifactId>
      <licenses>
        <license>
          <name>Eclipse Public License 2.0</name>
          <url>http://www.eclipse.org/legal/epl-2.0</url>
          <distribution>repo</distribution>
        </license>
        <license>
          <name>Eclipse Distribution License, Version 1.0</name>
          <url>http://repository.jboss.org/licenses/edl-1.0.txt</url>
          <distribution>repo</distribution>
        </license>
      </licenses>
    </dependency>
    <dependency>
      <groupId>jakarta.security.enterprise</groupId>
      <artifactId>jakarta.security.enterprise-api</artifactId>
      <licenses>
        <license>
          <name>Eclipse Public License 2.0</name>
          <url>http://www.eclipse.org/legal/epl-v20.html</url>
          <distribution>repo</distribution>
        </license>
        <license>
          <name>GNU General Public License v2.0 only, with Classpath exception</name>
          <url>http://repository.jboss.org/licenses/gpl-2.0-ce.txt</url>
          <distribution>repo</distribution>
        </license>
      </licenses>
    </dependency>
    <dependency>
      <groupId>jakarta.servlet.jsp.jstl</groupId>
      <artifactId>jakarta.servlet.jsp.jstl-api</artifactId>
      <licenses>
        <license>
          <name>EPL 2.0</name>
          <url>http://www.eclipse.org/legal/epl-2.0</url>
          <distribution>repo</distribution>
        </license>
        <license>
          <name>GPL2 w/ CPE</name>
          <url>https://www.gnu.org/software/classpath/license.html</url>
          <distribution>repo</distribution>
        </license>
      </licenses>
    </dependency>
    <dependency>
      <groupId>jakarta.validation</groupId>
      <artifactId>jakarta.validation-api</artifactId>
      <licenses>
        <license>
          <name>Apache License 2.0</name>
          <url>http://www.apache.org/licenses/LICENSE-2.0</url>
          <distribution>repo</distribution>
        </license>
      </licenses>
    </dependency>
    <dependency>
      <groupId>org.bouncycastle</groupId>
      <artifactId>bcjmail-jdk15on</artifactId>
      <licenses>
        <license>
          <name>MIT License</name>
          <url>http://www.opensource.org/licenses/MIT</url>
          <distribution>repo</distribution>
        </license>
      </licenses>
    </dependency>
    <dependency>
      <groupId>org.glassfish.web</groupId>
      <artifactId>jakarta.servlet.jsp.jstl</artifactId>
      <licenses>
        <license>
          <name>EPL 2.0</name>
          <url>http://www.eclipse.org/legal/epl-2.0</url>
          <distribution>repo</distribution>
        </license>
        <license>
          <name>GPL2 w/ CPE</name>
          <url>https://www.gnu.org/software/classpath/license.html</url>
          <distribution>repo</distribution>
        </license>
      </licenses>
    </dependency>
    <dependency>
      <groupId>org.jboss</groupId>
      <artifactId>jboss-ejb-client-jakarta</artifactId>
      <licenses>
        <license>
          <name>Apache License 2.0</name>
          <url>http://www.apache.org/licenses/LICENSE-2.0.html</url>
          <distribution>repo</distribution>
        </license>
      </licenses>
    </dependency>
    <dependency>
      <groupId>org.jboss</groupId>
      <artifactId>jboss-transaction-spi-jakarta</artifactId>
      <licenses>
        <license>
          <name>GNU Lesser General Public License v2.1 only</name>
          <url>http://www.gnu.org/licenses/old-licenses/lgpl-2.1.html</url>
          <distribution>repo</distribution>
        </license>
      </licenses>
    </dependency>
    <dependency>
      <groupId>org.jboss.invocation</groupId>
      <artifactId>jboss-invocation-jakarta</artifactId>
      <licenses>
        <license>
          <name>Apache License 2.0</name>
          <url>http://www.apache.org/licenses/LICENSE-2.0</url>
          <distribution>repo</distribution>
        </license>
      </licenses>
    </dependency>
    <dependency>
      <groupId>org.jboss.metadata</groupId>
      <artifactId>jboss-metadata-common-jakarta</artifactId>
      <licenses>
        <license>
          <name>GNU Lesser General Public License v2.1 only</name>
          <url>http://www.gnu.org/licenses/old-licenses/lgpl-2.1.html</url>
          <distribution>repo</distribution>
        </license>
      </licenses>
    </dependency>
    <dependency>
      <groupId>org.jboss.metadata</groupId>
      <artifactId>jboss-metadata-ejb-jakarta</artifactId>
      <licenses>
        <license>
          <name>GNU Lesser General Public License v2.1 only</name>
          <url>http://www.gnu.org/licenses/old-licenses/lgpl-2.1.html</url>
          <distribution>repo</distribution>
        </license>
      </licenses>
    </dependency>
    <dependency>
      <groupId>org.jboss.spec.javax.annotation</groupId>
      <artifactId>jboss-annotations-api_1.3_spec</artifactId>
      <licenses>
        <license>
          <name>Eclipse Public License 2.0</name>
          <url>http://www.eclipse.org/legal/epl-v20.html</url>
          <distribution>repo</distribution>
        </license>
        <license>
          <name>GNU General Public License v2.0 only, with Classpath exception</name>
          <url>http://repository.jboss.org/licenses/gpl-2.0-ce.txt</url>
          <distribution>repo</distribution>
        </license>
      </licenses>
    </dependency>
    <dependency>
      <groupId>org.jboss.spec.javax.batch</groupId>
      <artifactId>jboss-batch-api_1.0_spec</artifactId>
      <licenses>
        <license>
          <name>Apache License 2.0</name>
          <url>http://www.apache.org/licenses/LICENSE-2.0</url>
          <distribution>repo</distribution>
        </license>
      </licenses>
    </dependency>
    <dependency>
      <groupId>org.jboss.spec.javax.ejb</groupId>
      <artifactId>jboss-ejb-api_3.2_spec</artifactId>
      <licenses>
        <license>
          <name>Eclipse Public License 2.0</name>
          <url>http://www.eclipse.org/legal/epl-2.0</url>
          <distribution>repo</distribution>
        </license>
        <license>
          <name>GNU General Public License v2.0 only, with Classpath exception</name>
          <url>http://repository.jboss.org/licenses/gpl-2.0-ce.txt</url>
          <distribution>repo</distribution>
        </license>
      </licenses>
    </dependency>
    <dependency>
      <groupId>org.jboss.spec.jakarta.el</groupId>
      <artifactId>jboss-el-api_4.0_spec</artifactId>
      <licenses>
        <license>
          <name>Apache License 2.0</name>
          <url>http://www.apache.org/licenses/LICENSE-2.0</url>
          <distribution>repo</distribution>
        </license>
        <license>
          <name>Eclipse Public License 2.0</name>
          <url>http://www.eclipse.org/legal/epl-v20.html</url>
          <distribution>repo</distribution>
        </license>
        <license>
          <name>GNU General Public License v2.0 only, with Classpath exception</name>
          <url>http://repository.jboss.org/licenses/gpl-2.0-ce.txt</url>
          <distribution>repo</distribution>
        </license>
        <license>
          <name>GNU Lesser General Public License v2.1 or later</name>
          <url>http://www.gnu.org/licenses/old-licenses/lgpl-2.1-standalone.html</url>
          <distribution>repo</distribution>
        </license>
      </licenses>
    </dependency>
    <dependency>
<<<<<<< HEAD
      <groupId>org.jboss.spec.jakarta.xml.ws</groupId>
      <artifactId>jboss-jakarta-xml-ws-api_3.0_spec</artifactId>
      <licenses>
        <license>
          <name>Eclipse Distribution License, Version 1.0</name>
          <url>http://repository.jboss.org/licenses/edl-1.0.txt</url>
=======
      <groupId>org.jboss.spec.jakarta.xml.soap</groupId>
      <artifactId>jboss-saaj-api_2.0_spec</artifactId>
      <licenses>
        <license>
          <name>Eclipse Public License 2.0</name>
          <url>http://www.eclipse.org/legal/epl-v20.html</url>
          <distribution>repo</distribution>
        </license>
        <license>
          <name>GNU General Public License v2.0 only, with Classpath exception</name>
          <url>http://repository.jboss.org/licenses/gpl-2.0-ce.txt</url>
>>>>>>> ba70ce69
          <distribution>repo</distribution>
        </license>
      </licenses>
    </dependency>
    <dependency>
      <groupId>org.jboss.spec.javax.enterprise.concurrent</groupId>
      <artifactId>jboss-concurrency-api_1.0_spec</artifactId>
      <licenses>
        <license>
          <name>Eclipse Public License 2.0</name>
          <url>http://www.eclipse.org/legal/epl-v20.html</url>
          <distribution>repo</distribution>
        </license>
        <license>
          <name>GNU General Public License v2.0 only, with Classpath exception</name>
          <url>http://repository.jboss.org/licenses/gpl-2.0-ce.txt</url>
          <distribution>repo</distribution>
        </license>
      </licenses>
    </dependency>
    <dependency>
      <groupId>org.jboss.spec.javax.faces</groupId>
      <artifactId>jboss-jsf-api_2.3_spec</artifactId>
      <licenses>
        <license>
          <name>Eclipse Public License 2.0</name>
          <url>http://www.eclipse.org/legal/epl-2.0</url>
          <distribution>repo</distribution>
        </license>
        <license>
          <name>GNU General Public License v2.0 only, with Classpath exception</name>
          <url>http://repository.jboss.org/licenses/gpl-2.0-ce.txt</url>
          <distribution>repo</distribution>
        </license>
      </licenses>
    </dependency>
    <dependency>
      <groupId>org.jboss.spec.javax.jms</groupId>
      <artifactId>jboss-jms-api_2.0_spec</artifactId>
      <licenses>
        <license>
          <name>Eclipse Public License 2.0</name>
          <url>http://www.eclipse.org/legal/epl-v20.html</url>
          <distribution>repo</distribution>
        </license>
        <license>
          <name>GNU General Public License v2.0 only, with Classpath exception</name>
          <url>http://repository.jboss.org/licenses/gpl-2.0-ce.txt</url>
          <distribution>repo</distribution>
        </license>
      </licenses>
    </dependency>
    <dependency>
      <groupId>org.jboss.spec.javax.resource</groupId>
      <artifactId>jboss-connector-api_1.7_spec</artifactId>
      <licenses>
        <license>
          <name>Eclipse Public License 2.0</name>
          <url>http://www.eclipse.org/legal/epl-v20.html</url>
          <distribution>repo</distribution>
        </license>
        <license>
          <name>GNU General Public License v2.0 only, with Classpath exception</name>
          <url>http://repository.jboss.org/licenses/gpl-2.0-ce.txt</url>
          <distribution>repo</distribution>
        </license>
      </licenses>
    </dependency>
    <dependency>
      <groupId>org.jboss.spec.javax.servlet</groupId>
      <artifactId>jboss-servlet-api_4.0_spec</artifactId>
      <licenses>
        <license>
          <name>Eclipse Public License 2.0</name>
          <url>http://www.eclipse.org/legal/epl-v20.html</url>
          <distribution>repo</distribution>
        </license>
        <license>
          <name>GNU General Public License v2.0 only, with Classpath exception</name>
          <url>http://repository.jboss.org/licenses/gpl-2.0-ce.txt</url>
          <distribution>repo</distribution>
        </license>
      </licenses>
    </dependency>
    <dependency>
      <groupId>org.jboss.spec.javax.servlet.jsp</groupId>
      <artifactId>jboss-jsp-api_2.3_spec</artifactId>
      <licenses>
        <license>
          <name>Eclipse Public License 2.0</name>
          <url>http://www.eclipse.org/legal/epl-v20.html</url>
          <distribution>repo</distribution>
        </license>
        <license>
          <name>GNU General Public License v2.0 only, with Classpath exception</name>
          <url>http://repository.jboss.org/licenses/gpl-2.0-ce.txt</url>
          <distribution>repo</distribution>
        </license>
      </licenses>
    </dependency>
    <dependency>
      <groupId>org.jboss.spec.javax.transaction</groupId>
      <artifactId>jboss-transaction-api_1.3_spec</artifactId>
      <licenses>
        <license>
          <name>Eclipse Public License 2.0</name>
          <url>http://www.eclipse.org/legal/epl-v20.html</url>
          <distribution>repo</distribution>
        </license>
        <license>
          <name>GNU General Public License v2.0 only, with Classpath exception</name>
          <url>http://repository.jboss.org/licenses/gpl-2.0-ce.txt</url>
          <distribution>repo</distribution>
        </license>
      </licenses>
    </dependency>
    <dependency>
      <groupId>org.jboss.spec.javax.websocket</groupId>
      <artifactId>jboss-websocket-api_1.1_spec</artifactId>
      <licenses>
        <license>
          <name>Eclipse Public License 2.0</name>
          <url>http://www.eclipse.org/legal/epl-v20.html</url>
          <distribution>repo</distribution>
        </license>
        <license>
          <name>GNU General Public License v2.0 only, with Classpath exception</name>
          <url>http://repository.jboss.org/licenses/gpl-2.0-ce.txt</url>
          <distribution>repo</distribution>
        </license>
      </licenses>
    </dependency>
    <dependency>
      <groupId>org.jboss.spec.javax.ws.rs</groupId>
      <artifactId>jboss-jaxrs-api_2.1_spec</artifactId>
      <licenses>
        <license>
          <name>Eclipse Public License 2.0</name>
          <url>http://www.eclipse.org/legal/epl-2.0</url>
          <distribution>repo</distribution>
        </license>
        <license>
          <name>GNU General Public License v2.0 only, with Classpath exception</name>
          <url>http://repository.jboss.org/licenses/gpl-2.0-ce.txt</url>
          <distribution>repo</distribution>
        </license>
      </licenses>
    </dependency>
    <dependency>
      <groupId>org.jboss.spec.javax.xml.bind</groupId>
      <artifactId>jboss-jaxb-api_2.3_spec</artifactId>
      <licenses>
        <license>
          <name>Eclipse Distribution License, Version 1.0</name>
          <url>http://repository.jboss.org/licenses/edl-1.0.txt</url>
          <distribution>repo</distribution>
        </license>
        <license>
          <name>GNU General Public License v2.0 only, with Classpath exception</name>
          <url>http://repository.jboss.org/licenses/gpl-2.0-ce.txt</url>
          <distribution>repo</distribution>
        </license>
      </licenses>
    </dependency>
    <dependency>
      <groupId>org.jboss.spec.javax.xml.rpc</groupId>
      <artifactId>jboss-jaxrpc-api_1.1_spec</artifactId>
      <licenses>
        <license>
          <name>Eclipse Public License 2.0</name>
          <url>http://www.eclipse.org/legal/epl-v20.html</url>
          <distribution>repo</distribution>
        </license>
        <license>
          <name>GNU General Public License v2.0 only, with Classpath exception</name>
          <url>http://repository.jboss.org/licenses/gpl-2.0-ce.txt</url>
          <distribution>repo</distribution>
        </license>
      </licenses>
    </dependency>
    <dependency>
<<<<<<< HEAD
      <groupId>org.jboss.spec.javax.xml.soap</groupId>
      <artifactId>jboss-saaj-api_1.4_spec</artifactId>
      <licenses>
        <license>
          <name>Eclipse Public License 2.0</name>
          <url>http://www.eclipse.org/legal/epl-v20.html</url>
          <distribution>repo</distribution>
        </license>
        <license>
          <name>GNU General Public License v2.0 only, with Classpath exception</name>
          <url>http://repository.jboss.org/licenses/gpl-2.0-ce.txt</url>
=======
      <groupId>org.jboss.spec.javax.xml.ws</groupId>
      <artifactId>jboss-jaxws-api_2.3_spec</artifactId>
      <licenses>
        <license>
          <name>Eclipse Distribution License, Version 1.0</name>
          <url>http://repository.jboss.org/licenses/edl-1.0.txt</url>
>>>>>>> ba70ce69
          <distribution>repo</distribution>
        </license>
      </licenses>
    </dependency>
    <dependency>
      <groupId>${project.groupId}</groupId>
      <artifactId>jipijapa-spi-jakarta</artifactId>
      <licenses>
        <license>
          <name>GNU Lesser General Public License v2.1 or later</name>
          <url>http://www.gnu.org/licenses/old-licenses/lgpl-2.1-standalone.html</url>
          <distribution>repo</distribution>
        </license>
      </licenses>
    </dependency>
    <dependency>
      <groupId>${project.groupId}</groupId>
      <artifactId>wildfly-batch-jberet-jakarta</artifactId>
      <licenses>
        <license>
          <name>GNU Lesser General Public License v2.1 or later</name>
          <url>http://www.gnu.org/licenses/old-licenses/lgpl-2.1-standalone.html</url>
          <distribution>repo</distribution>
        </license>
      </licenses>
    </dependency>
    <dependency>
      <groupId>${project.groupId}</groupId>
      <artifactId>wildfly-bean-validation-jakarta</artifactId>
      <licenses>
        <license>
          <name>GNU Lesser General Public License v2.1 or later</name>
          <url>http://www.gnu.org/licenses/old-licenses/lgpl-2.1-standalone.html</url>
          <distribution>repo</distribution>
        </license>
      </licenses>
    </dependency>
    <dependency>
      <groupId>${project.groupId}</groupId>
      <artifactId>wildfly-ee-jakarta</artifactId>
      <licenses>
        <license>
          <name>GNU Lesser General Public License v2.1 or later</name>
          <url>http://www.gnu.org/licenses/old-licenses/lgpl-2.1-standalone.html</url>
          <distribution>repo</distribution>
        </license>
      </licenses>
    </dependency>
    <dependency>
      <groupId>${project.groupId}</groupId>
      <artifactId>wildfly-ee-security-jakarta</artifactId>
      <licenses>
        <license>
          <name>GNU Lesser General Public License v2.1 or later</name>
          <url>http://www.gnu.org/licenses/old-licenses/lgpl-2.1-standalone.html</url>
          <distribution>repo</distribution>
        </license>
      </licenses>
    </dependency>
    <dependency>
      <groupId>${project.groupId}</groupId>
      <artifactId>wildfly-jpa-jakarta</artifactId>
      <licenses>
        <license>
          <name>GNU Lesser General Public License v2.1 or later</name>
          <url>http://www.gnu.org/licenses/old-licenses/lgpl-2.1-standalone.html</url>
          <distribution>repo</distribution>
        </license>
      </licenses>
    </dependency>
    <dependency>
      <groupId>${project.groupId}</groupId>
      <artifactId>wildfly-jsf-jakarta</artifactId>
      <licenses>
        <license>
          <name>GNU Lesser General Public License v2.1 or later</name>
          <url>http://www.gnu.org/licenses/old-licenses/lgpl-2.1-standalone.html</url>
          <distribution>repo</distribution>
        </license>
      </licenses>
    </dependency>
    <dependency>
      <groupId>${project.groupId}</groupId>
      <artifactId>wildfly-jsf-injection-jakarta</artifactId>
      <licenses>
        <license>
          <name>GNU Lesser General Public License v2.1 or later</name>
          <url>http://www.gnu.org/licenses/old-licenses/lgpl-2.1-standalone.html</url>
          <distribution>repo</distribution>
        </license>
      </licenses>
    </dependency>
    <dependency>
      <groupId>${project.groupId}</groupId>
      <artifactId>wildfly-mail-jakarta</artifactId>
      <licenses>
        <license>
          <name>GNU Lesser General Public License v2.1 or later</name>
          <url>http://www.gnu.org/licenses/old-licenses/lgpl-2.1-standalone.html</url>
          <distribution>repo</distribution>
        </license>
      </licenses>
    </dependency>
    <dependency>
      <groupId>${full.maven.groupId}</groupId>
      <artifactId>wildfly-microprofile-reactive-streams-operators-cdi-provider-jakarta</artifactId>
      <licenses>
        <license>
          <name>GNU Lesser General Public License v2.1 or later</name>
          <url>http://www.gnu.org/licenses/old-licenses/lgpl-2.1-standalone.html</url>
          <distribution>repo</distribution>
        </license>
      </licenses>
    </dependency>
    <dependency>
      <groupId>org.wildfly</groupId>
      <artifactId>wildfly-web-common-jakarta</artifactId>
      <version>26.0.0.Beta1-SNAPSHOT</version>
      <licenses>
        <license>
          <name>GNU Lesser General Public License v2.1 or later</name>
          <url>http://www.gnu.org/licenses/old-licenses/lgpl-2.1-standalone.html</url>
          <distribution>repo</distribution>
        </license>
      </licenses>
    </dependency>
    <dependency>
      <groupId>${project.groupId}</groupId>
      <artifactId>wildfly-opentelemetry-api-jakarta</artifactId>
      <licenses>
        <license>
          <name>GNU Lesser General Public License v2.1 or later</name>
          <url>http://www.gnu.org/licenses/old-licenses/lgpl-2.1-standalone.html</url>
          <distribution>repo</distribution>
        </license>
      </licenses>
    </dependency>
    <dependency>
      <groupId>${project.groupId}</groupId>
      <artifactId>wildfly-opentelemetry-jakarta</artifactId>
      <licenses>
        <license>
          <name>GNU Lesser General Public License v2.1 or later</name>
          <url>http://www.gnu.org/licenses/old-licenses/lgpl-2.1-standalone.html</url>
          <distribution>repo</distribution>
        </license>
      </licenses>
    </dependency>
    <dependency>
      <groupId>${project.groupId}</groupId>
      <artifactId>wildfly-weld-bean-validation-jakarta</artifactId>
      <licenses>
        <license>
          <name>GNU Lesser General Public License v2.1 or later</name>
          <url>http://www.gnu.org/licenses/old-licenses/lgpl-2.1-standalone.html</url>
          <distribution>repo</distribution>
        </license>
      </licenses>
    </dependency>
    <dependency>
      <groupId>${project.groupId}</groupId>
      <artifactId>wildfly-weld-common-jakarta</artifactId>
      <licenses>
        <license>
          <name>GNU Lesser General Public License v2.1 or later</name>
          <url>http://www.gnu.org/licenses/old-licenses/lgpl-2.1-standalone.html</url>
          <distribution>repo</distribution>
        </license>
      </licenses>
    </dependency>
    <dependency>
      <groupId>${project.groupId}</groupId>
      <artifactId>wildfly-weld-jakarta</artifactId>
      <licenses>
        <license>
          <name>GNU Lesser General Public License v2.1 or later</name>
          <url>http://www.gnu.org/licenses/old-licenses/lgpl-2.1-standalone.html</url>
          <distribution>repo</distribution>
        </license>
      </licenses>
    </dependency>
    <dependency>
      <groupId>${project.groupId}</groupId>
      <artifactId>wildfly-weld-jpa-jakarta</artifactId>
      <licenses>
        <license>
          <name>GNU Lesser General Public License v2.1 or later</name>
          <url>http://www.gnu.org/licenses/old-licenses/lgpl-2.1-standalone.html</url>
          <distribution>repo</distribution>
        </license>
      </licenses>
    </dependency>
    <dependency>
      <groupId>${project.groupId}</groupId>
      <artifactId>wildfly-weld-spi-jakarta</artifactId>
      <licenses>
        <license>
          <name>GNU Lesser General Public License v2.1 or later</name>
          <url>http://www.gnu.org/licenses/old-licenses/lgpl-2.1-standalone.html</url>
          <distribution>repo</distribution>
        </license>
      </licenses>
    </dependency>
    <dependency>
      <groupId>${project.groupId}</groupId>
      <artifactId>wildfly-weld-transactions-jakarta</artifactId>
      <licenses>
        <license>
          <name>GNU Lesser General Public License v2.1 or later</name>
          <url>http://www.gnu.org/licenses/old-licenses/lgpl-2.1-standalone.html</url>
          <distribution>repo</distribution>
        </license>
      </licenses>
    </dependency>
    <dependency>
      <groupId>org.wildfly.wildfly-http-client</groupId>
      <artifactId>wildfly-http-ejb-client-jakarta</artifactId>
      <licenses>
        <license>
          <name>Apache License 2.0</name>
          <url>http://repository.jboss.org/licenses/apache-2.0.txt</url>
          <distribution>repo</distribution>
        </license>
      </licenses>
    </dependency>
    <dependency>
      <groupId>org.wildfly.wildfly-http-client</groupId>
      <artifactId>wildfly-http-transaction-client-jakarta</artifactId>
      <licenses>
        <license>
          <name>Apache License 2.0</name>
          <url>http://repository.jboss.org/licenses/apache-2.0.txt</url>
          <distribution>repo</distribution>
        </license>
      </licenses>
    </dependency>
  </dependencies>
</licenseSummary><|MERGE_RESOLUTION|>--- conflicted
+++ resolved
@@ -342,26 +342,28 @@
       </licenses>
     </dependency>
     <dependency>
-<<<<<<< HEAD
+      <groupId>org.jboss.spec.jakarta.xml.soap</groupId>
+      <artifactId>jboss-saaj-api_2.0_spec</artifactId>
+      <licenses>
+        <license>
+          <name>Eclipse Public License 2.0</name>
+          <url>http://www.eclipse.org/legal/epl-v20.html</url>
+          <distribution>repo</distribution>
+        </license>
+        <license>
+          <name>GNU General Public License v2.0 only, with Classpath exception</name>
+          <url>http://repository.jboss.org/licenses/gpl-2.0-ce.txt</url>
+          <distribution>repo</distribution>
+        </license>
+      </licenses>
+    </dependency>
+    <dependency>
       <groupId>org.jboss.spec.jakarta.xml.ws</groupId>
       <artifactId>jboss-jakarta-xml-ws-api_3.0_spec</artifactId>
       <licenses>
         <license>
           <name>Eclipse Distribution License, Version 1.0</name>
           <url>http://repository.jboss.org/licenses/edl-1.0.txt</url>
-=======
-      <groupId>org.jboss.spec.jakarta.xml.soap</groupId>
-      <artifactId>jboss-saaj-api_2.0_spec</artifactId>
-      <licenses>
-        <license>
-          <name>Eclipse Public License 2.0</name>
-          <url>http://www.eclipse.org/legal/epl-v20.html</url>
-          <distribution>repo</distribution>
-        </license>
-        <license>
-          <name>GNU General Public License v2.0 only, with Classpath exception</name>
-          <url>http://repository.jboss.org/licenses/gpl-2.0-ce.txt</url>
->>>>>>> ba70ce69
           <distribution>repo</distribution>
         </license>
       </licenses>
@@ -538,31 +540,6 @@
         <license>
           <name>GNU General Public License v2.0 only, with Classpath exception</name>
           <url>http://repository.jboss.org/licenses/gpl-2.0-ce.txt</url>
-          <distribution>repo</distribution>
-        </license>
-      </licenses>
-    </dependency>
-    <dependency>
-<<<<<<< HEAD
-      <groupId>org.jboss.spec.javax.xml.soap</groupId>
-      <artifactId>jboss-saaj-api_1.4_spec</artifactId>
-      <licenses>
-        <license>
-          <name>Eclipse Public License 2.0</name>
-          <url>http://www.eclipse.org/legal/epl-v20.html</url>
-          <distribution>repo</distribution>
-        </license>
-        <license>
-          <name>GNU General Public License v2.0 only, with Classpath exception</name>
-          <url>http://repository.jboss.org/licenses/gpl-2.0-ce.txt</url>
-=======
-      <groupId>org.jboss.spec.javax.xml.ws</groupId>
-      <artifactId>jboss-jaxws-api_2.3_spec</artifactId>
-      <licenses>
-        <license>
-          <name>Eclipse Distribution License, Version 1.0</name>
-          <url>http://repository.jboss.org/licenses/edl-1.0.txt</url>
->>>>>>> ba70ce69
           <distribution>repo</distribution>
         </license>
       </licenses>
