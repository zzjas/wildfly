--- conflicted
+++ resolved
@@ -518,22 +518,19 @@
                 </exclusion>
                 <exclusion>
                     <groupId>${project.groupId}</groupId>
-<<<<<<< HEAD
                     <artifactId>wildfly-batch-jberet</artifactId>
                 </exclusion>
-                <exclusion>
-=======
-                    <artifactId>wildfly-jpa</artifactId>
-                </exclusion>
-    
-		<exclusion>
->>>>>>> 0a39b146
+            		<exclusion>
                     <groupId>${project.groupId}</groupId>
                     <artifactId>wildfly-bean-validation</artifactId>
                 </exclusion>
                 <exclusion>
                     <groupId>${project.groupId}</groupId>
                     <artifactId>wildfly-ee-security</artifactId>
+                </exclusion>
+                <exclusion>
+                    <groupId>${project.groupId}</groupId>
+                    <artifactId>wildfly-jpa</artifactId>
                 </exclusion>
                 <exclusion>
                     <groupId>${project.groupId}</groupId>
