--- conflicted
+++ resolved
@@ -1406,11 +1406,17 @@
 
         <dependency>
             <groupId>${ee.maven.groupId}</groupId>
-<<<<<<< HEAD
+            <artifactId>wildfly-rts-jakarta</artifactId>
+            <exclusions>
+                <exclusion>
+                    <groupId>*</groupId>
+                    <artifactId>*</artifactId>
+                </exclusion>
+            </exclusions>
+        </dependency>
+        <dependency>
+            <groupId>${ee.maven.groupId}</groupId>
             <artifactId>wildfly-xts-jakarta</artifactId>
-=======
-            <artifactId>wildfly-rts-jakarta</artifactId>
->>>>>>> 64de3dd7
             <exclusions>
                 <exclusion>
                     <groupId>*</groupId>
