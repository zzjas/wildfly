--- conflicted
+++ resolved
@@ -2,11 +2,7 @@
 <!--  See src/resources/configuration/ReadMe.txt for how the configuration assembly works -->
 <config default-supplement="default">
    <extension-module>org.jboss.as.security</extension-module>
-<<<<<<< HEAD
-   <subsystem xmlns="urn:jboss:domain:security:2.0">
-=======
    <subsystem xmlns="urn:jboss:domain:security:3.0">
->>>>>>> b6e45a79
        <security-domains>
            <security-domain name="other" cache-type="default">
                <authentication>
