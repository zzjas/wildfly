/*
 *
 *  JBoss, Home of Professional Open Source.
 *  Copyright 2013, Red Hat, Inc., and individual contributors
 *  as indicated by the @author tags. See the copyright.txt file in the
 *  distribution for a full listing of individual contributors.
 *
 *  This is free software; you can redistribute it and/or modify it
 *  under the terms of the GNU Lesser General Public License as
 *  published by the Free Software Foundation; either version 2.1 of
 *  the License, or (at your option) any later version.
 *
 *  This software is distributed in the hope that it will be useful,
 *  but WITHOUT ANY WARRANTY; without even the implied warranty of
 *  MERCHANTABILITY or FITNESS FOR A PARTICULAR PURPOSE. See the GNU
 *  Lesser General Public License for more details.
 *
 *  You should have received a copy of the GNU Lesser General Public
 *  License along with this software; if not, write to the Free
 *  Software Foundation, Inc., 51 Franklin St, Fifth Floor, Boston, MA
 *  02110-1301 USA, or see the FSF site: http://www.fsf.org.
 * /
 */
package org.jboss.as.security;

import java.io.File;
import java.io.IOException;
import java.util.List;
import java.util.Properties;

import org.jboss.as.controller.PathAddress;
import org.jboss.as.controller.RunningMode;
import org.jboss.as.controller.operations.common.Util;
import org.jboss.as.subsystem.test.AbstractSubsystemBaseTest;
import org.jboss.as.subsystem.test.AbstractSubsystemTest;
import org.jboss.as.subsystem.test.AdditionalInitialization;
import org.jboss.as.subsystem.test.KernelServices;
import org.jboss.dmr.ModelNode;
import org.junit.AfterClass;
import org.junit.Assert;
import org.junit.BeforeClass;
import org.junit.Test;

/**
 * <p>
 * Security subsystem tests for the version 1.2 of the subsystem schema.
 * </p>
 */
<<<<<<< HEAD
public class SecurityDomainModelv12UnitTestCase extends AbstractSubsystemTest {
=======
public class SecurityDomainModelv12UnitTestCase extends AbstractSubsystemBaseTest {

    private static String oldConfig;

    @BeforeClass
    public static void beforeClass() {
        try {
            File target = new File(SecurityDomainModelv11UnitTestCase.class.getProtectionDomain().getCodeSource().getLocation().toURI()).getParentFile();
            File config = new File(target, "config");
            config.mkdir();
            oldConfig = System.setProperty("jboss.server.config.dir", config.getAbsolutePath());
        } catch (Exception e) {
            throw new RuntimeException(e);
        }
    }

    @AfterClass
    public static void afterClass() {
        if (oldConfig != null) {
            System.setProperty("jboss.server.config.dir", oldConfig);
        } else {
            System.clearProperty("jboss.server.config.dir");
        }
    }
>>>>>>> 6bf36af9

    public SecurityDomainModelv12UnitTestCase() {
        super(SecurityExtension.SUBSYSTEM_NAME, new SecurityExtension());
    }

<<<<<<< HEAD
=======
    @Override
    protected AdditionalInitialization createAdditionalInitialization() {
        return new AdditionalInitialization() {
            @Override
            protected RunningMode getRunningMode() {
                return RunningMode.NORMAL;
            }
        };
    }

    @Override
    protected String getSubsystemXml() throws IOException {
        return readResource("securitysubsystemv12.xml");
    }

    @Override
    protected String getSubsystemXsdPath() throws Exception {
        return "schema/jboss-as-security_1_2.xsd";
    }

    @Override
    protected String[] getSubsystemTemplatePaths() throws IOException {
        return new String[]{
                "/subsystem-templates/security.xml"
        };
    }

    @Override
    protected Properties getResolvedProperties() {
        Properties properties = new Properties();
        properties.put("jboss.server.config.dir", System.getProperty("java.io.tmpdir"));
        return properties;
    }

>>>>>>> 6bf36af9
    @Test
    public void testOrder() throws Exception {
        KernelServices service = createKernelServicesBuilder(AdditionalInitialization.MANAGEMENT)
                .setSubsystemXmlResource("securitysubsystemv12.xml")
                .build();
        PathAddress address = PathAddress.pathAddress().append("subsystem", "security").append("security-domain", "ordering");
        address = address.append("authentication", "classic");

        ModelNode writeOp = Util.createOperation("write-attribute", address);
        writeOp.get("name").set("login-modules");
        for (int i = 1; i <= 6; i++) {
            ModelNode module = writeOp.get("value").add();
            module.get("code").set("module-" + i);
            module.get("flag").set("optional");
            module.get("module-options");

        }
        service.executeOperation(writeOp);
        ModelNode readOp = Util.createOperation("read-attribute", address);
        readOp.get("name").set("login-modules");
        ModelNode result = service.executeForResult(readOp);
        List<ModelNode> modules = result.asList();
        Assert.assertEquals("There should be exactly 6 modules but there are not", 6, modules.size());
        for (int i = 1; i <= 6; i++) {
            ModelNode module = modules.get(i - 1);
            Assert.assertEquals(module.get("code").asString(), "module-" + i);
        }
    }

}<|MERGE_RESOLUTION|>--- conflicted
+++ resolved
@@ -32,7 +32,6 @@
 import org.jboss.as.controller.RunningMode;
 import org.jboss.as.controller.operations.common.Util;
 import org.jboss.as.subsystem.test.AbstractSubsystemBaseTest;
-import org.jboss.as.subsystem.test.AbstractSubsystemTest;
 import org.jboss.as.subsystem.test.AdditionalInitialization;
 import org.jboss.as.subsystem.test.KernelServices;
 import org.jboss.dmr.ModelNode;
@@ -46,9 +45,6 @@
  * Security subsystem tests for the version 1.2 of the subsystem schema.
  * </p>
  */
-<<<<<<< HEAD
-public class SecurityDomainModelv12UnitTestCase extends AbstractSubsystemTest {
-=======
 public class SecurityDomainModelv12UnitTestCase extends AbstractSubsystemBaseTest {
 
     private static String oldConfig;
@@ -73,14 +69,11 @@
             System.clearProperty("jboss.server.config.dir");
         }
     }
->>>>>>> 6bf36af9
 
     public SecurityDomainModelv12UnitTestCase() {
         super(SecurityExtension.SUBSYSTEM_NAME, new SecurityExtension());
     }
 
-<<<<<<< HEAD
-=======
     @Override
     protected AdditionalInitialization createAdditionalInitialization() {
         return new AdditionalInitialization() {
@@ -102,20 +95,17 @@
     }
 
     @Override
-    protected String[] getSubsystemTemplatePaths() throws IOException {
-        return new String[]{
-                "/subsystem-templates/security.xml"
-        };
-    }
-
-    @Override
     protected Properties getResolvedProperties() {
         Properties properties = new Properties();
         properties.put("jboss.server.config.dir", System.getProperty("java.io.tmpdir"));
         return properties;
     }
 
->>>>>>> 6bf36af9
+    @Override
+    protected void compareXml(String configId, String original, String marshalled) throws Exception {
+        super.compareXml(configId, original, marshalled, true);
+    }
+
     @Test
     public void testOrder() throws Exception {
         KernelServices service = createKernelServicesBuilder(AdditionalInitialization.MANAGEMENT)
