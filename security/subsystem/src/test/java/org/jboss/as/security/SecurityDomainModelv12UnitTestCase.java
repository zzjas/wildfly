--- conflicted
+++ resolved
@@ -32,7 +32,6 @@
 import org.jboss.as.controller.RunningMode;
 import org.jboss.as.controller.operations.common.Util;
 import org.jboss.as.subsystem.test.AbstractSubsystemBaseTest;
-import org.jboss.as.subsystem.test.AbstractSubsystemTest;
 import org.jboss.as.subsystem.test.AdditionalInitialization;
 import org.jboss.as.subsystem.test.KernelServices;
 import org.jboss.dmr.ModelNode;
@@ -46,9 +45,6 @@
  * Security subsystem tests for the version 1.2 of the subsystem schema.
  * </p>
  */
-<<<<<<< HEAD
-public class SecurityDomainModelv12UnitTestCase extends AbstractSubsystemTest {
-=======
 public class SecurityDomainModelv12UnitTestCase extends AbstractSubsystemBaseTest {
 
     private static String oldConfig;
@@ -73,14 +69,11 @@
             System.clearProperty("jboss.server.config.dir");
         }
     }
->>>>>>> ed9aa7a5
 
     public SecurityDomainModelv12UnitTestCase() {
         super(SecurityExtension.SUBSYSTEM_NAME, new SecurityExtension());
     }
 
-<<<<<<< HEAD
-=======
     @Override
     protected AdditionalInitialization createAdditionalInitialization() {
         return new AdditionalInitialization() {
@@ -102,10 +95,8 @@
     }
 
     @Override
-    protected String[] getSubsystemTemplatePaths() throws IOException {
-        return new String[]{
-                "/subsystem-templates/security.xml"
-        };
+    protected void compareXml(String configId, String original, String marshalled) throws Exception {
+        super.compareXml(configId, original, marshalled, true);
     }
 
     @Override
@@ -115,10 +106,9 @@
         return properties;
     }
 
->>>>>>> ed9aa7a5
     @Test
     public void testOrder() throws Exception {
-        KernelServices service = createKernelServicesBuilder(AdditionalInitialization.MANAGEMENT)
+        KernelServices service = createKernelServicesBuilder(createAdditionalInitialization())
                 .setSubsystemXmlResource("securitysubsystemv12.xml")
                 .build();
         PathAddress address = PathAddress.pathAddress().append("subsystem", "security").append("security-domain", "ordering");
