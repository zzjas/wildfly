/*
 * JBoss, Home of Professional Open Source.
 * Copyright 2011, Red Hat, Inc., and individual contributors
 * as indicated by the @author tags. See the copyright.txt file in the
 * distribution for a full listing of individual contributors.
 *
 * This is free software; you can redistribute it and/or modify it
 * under the terms of the GNU Lesser General Public License as
 * published by the Free Software Foundation; either version 2.1 of
 * the License, or (at your option) any later version.
 *
 * This software is distributed in the hope that it will be useful,
 * but WITHOUT ANY WARRANTY; without even the implied warranty of
 * MERCHANTABILITY or FITNESS FOR A PARTICULAR PURPOSE. See the GNU
 * Lesser General Public License for more details.
 *
 * You should have received a copy of the GNU Lesser General Public
 * License along with this software; if not, write to the Free
 * Software Foundation, Inc., 51 Franklin St, Fifth Floor, Boston, MA
 * 02110-1301 USA, or see the FSF site: http://www.fsf.org.
 */

package org.jboss.as.ee.logging;

import static org.jboss.logging.Logger.Level.ERROR;
import static org.jboss.logging.Logger.Level.WARN;

import java.io.IOException;
import java.lang.reflect.Field;
import java.lang.reflect.Method;
import java.util.Collection;
import java.util.Set;

import javax.xml.namespace.QName;
import javax.xml.stream.Location;
import javax.xml.stream.XMLStreamException;

import org.jboss.as.controller.OperationFailedException;
import org.jboss.as.ee.component.BindingConfiguration;
import org.jboss.as.ee.component.ComponentConfiguration;
import org.jboss.as.ee.component.ComponentInstance;
import org.jboss.as.ee.component.ComponentIsStoppedException;
import org.jboss.as.ee.component.InjectionSource;
import org.jboss.as.ee.concurrent.ConcurrentContext;
import org.jboss.as.server.deployment.DeploymentUnitProcessingException;
import org.jboss.invocation.proxy.MethodIdentifier;
import org.jboss.jandex.AnnotationTarget;
import org.jboss.jandex.DotName;
import org.jboss.jandex.MethodInfo;
import org.jboss.logging.BasicLogger;
import org.jboss.logging.Logger;
import org.jboss.logging.Logger.Level;
import org.jboss.logging.annotations.Cause;
import org.jboss.logging.annotations.LogMessage;
import org.jboss.logging.annotations.Message;
import org.jboss.logging.annotations.MessageLogger;
import org.jboss.logging.annotations.Param;
import org.jboss.msc.service.ServiceName;
import org.jboss.msc.service.StartException;
import org.jboss.vfs.VirtualFile;

/**
 * @author <a href="mailto:jperkins@redhat.com">James R. Perkins</a>
 * @author <a href="mailto:david.lloyd@redhat.com">David M. Lloyd</a>
 */
@MessageLogger(projectCode = "WFLYEE", length = 4)
public interface EeLogger extends BasicLogger {

    /**
     * A logger with a category of the package name.
     */
    EeLogger ROOT_LOGGER = Logger.getMessageLogger(EeLogger.class, "org.jboss.as.ee");

//    /**
//     * Logs a warning message indicating the transaction datasource, represented by the {@code className} parameter,
//     * could not be proxied and will not be enlisted in the transactions automatically.
//     *
//     * @param cause     the cause of the error.
//     * @param className the datasource class name.
//     */
//    @LogMessage(level = WARN)
//    @Message(id = 1, value = "Transactional datasource %s could not be proxied and will not be enlisted in transactions automatically")
//    void cannotProxyTransactionalDatasource(@Cause Throwable cause, String className);

    /**
     * Logs a warning message indicating the resource-env-ref could not be resolved.
     *
     * @param elementName the name of the element.
     * @param name        the name resource environment reference.
     */
    @LogMessage(level = WARN)
    @Message(id = 2, value = "Could not resolve %s %s")
    void cannotResolve(String elementName, String name);

//    /**
//     * Logs a warning message indicating the class path entry, represented by the {@code entry} parameter, was not found
//     * in the file.
//     *
//     * @param entry the class path entry.
//     * @param file  the file.
//     */
//    @LogMessage(level = WARN)
//    @Message(id = 3, value = "Class Path entry %s in %s does not point to a valid jar for a Class-Path reference.")
//    void classPathEntryNotAJar(String entry, VirtualFile file);

//    /**
//     * Logs a warning message indicating the class path entry in file may not point to a sub deployment.
//     *
//     * @param file the file.
//     */
//    @LogMessage(level = WARN)
//    @Message(id = 4, value = "Class Path entry in %s may not point to a sub deployment.")
//    void classPathEntryASubDeployment(VirtualFile file);

//    /**
//     * Logs a warning message indicating the class path entry, represented by the {@code entry} parameter, was not found
//     * in the file.
//     *
//     * @param entry the class path entry.
//     * @param file  the file.
//     */
//    @LogMessage(level = WARN)
//    @Message(id = 5, value = "Class Path entry %s in %s not found.")
//    void classPathEntryNotFound(String entry, VirtualFile file);

    /**
     * Logs a warning message indicating a failure to destroy the component instance.
     *
     * @param cause     the cause of the error.
     * @param component the component instance.
     */
    @LogMessage(level = WARN)
    @Message(id = 6, value = "Failed to destroy component instance %s")
    void componentDestroyFailure(@Cause Throwable cause, ComponentInstance component);

    /**
     * Logs a warning message indicating the component is not being installed due to an exception.
     *
     * @param name  the name of the component.
     */
    @LogMessage(level = WARN)
    @Message(id = 7, value = "Not installing optional component %s due to an exception (enable DEBUG log level to see the cause)")
    void componentInstallationFailure(String name);

//    /**
//     * Logs a warning message indicating the property, represented by the {@code name} parameter, is be ignored due to
//     * missing on the setter method on the datasource class.
//     *
//     * @param name          the name of the property.
//     * @param methodName    the name of the method.
//     * @param parameterType the name of the parameter type.
//     * @param className     the name of the datasource class.
//     */
//    @LogMessage(level = WARN)
//    @Message(id = 8, value = "Ignoring property %s due to missing setter method: %s(%s) on datasource class: %s")
//    void ignoringProperty(String name, String methodName, String parameterType, String className);

    /**
     * Logs a warning message indicating the managed bean implementation class MUST NOT be an interface.
     *
     * @param sectionId the section id of the managed bean spec.
     * @param className the class name
     */
    @LogMessage(level = WARN)
    @Message(id = 9, value = "[Managed Bean spec, section %s] Managed bean implementation class MUST NOT be an interface - " +
            "%s is an interface, hence won't be considered as a managed bean.")
    void invalidManagedBeanAbstractOrFinal(String sectionId, String className);

    /**
     * Logs a warning message indicating the managed bean implementation class MUST NOT be abstract or final.
     *
     * @param sectionId the section id of the managed bean spec.
     * @param className the class name
     */
    @LogMessage(level = WARN)
    @Message(id = 10, value = "[Managed Bean spec, section %s] Managed bean implementation class MUST NOT be abstract or final - " +
            "%s won't be considered as a managed bean, since it doesn't meet that requirement.")
    void invalidManagedBeanInterface(String sectionId, String className);

    /**
     * Logs a warning message indicating an exception occurred while invoking the pre-destroy on the interceptor
     * component class, represented by the {@code component} parameter.
     *
     * @param cause     the cause of the error.
     * @param component the component.
     */
    @LogMessage(level = WARN)
    @Message(id = 11, value = "Exception while invoking pre-destroy interceptor for component class: %s")
    void preDestroyInterceptorFailure(@Cause Throwable cause, Class<?> component);

//    /**
//     * Logs a warning message indicating the transaction datasource, represented by the {@code className} parameter,
//     * will not be enlisted in the transaction as the transaction subsystem is not available.
//     *
//     * @param className the name of the datasource class.
//     */
//    @LogMessage(level = WARN)
//    @Message(id = 12, value = "Transactional datasource %s will not be enlisted in the transaction as the transaction subsystem is not available")
//    void transactionSubsystemNotAvailable(String className);

    //@Message(id = 13, value = "Injection for a member with static modifier is only acceptable on application clients, ignoring injection for target %s")
    //void ignoringStaticInjectionTarget(InjectionTarget injectionTarget);

    @LogMessage(level = WARN)
    @Message(id = 14, value = "%s in subdeployment ignored. jboss-ejb-client.xml is only parsed for top level deployments.")
    void subdeploymentIgnored(String pathName);

    //@Message(id = 15, value = "Transaction started in EE Concurrent invocation left open, starting rollback to prevent leak.")
    //void rollbackOfTransactionStartedInEEConcurrentInvocation();

    //@Message(id = 16, value = "Failed to rollback transaction.")
    //void failedToRollbackTransaction(@Cause Throwable cause);

    //@Message(id = 17, value = "Failed to suspend transaction.")
    //void failedToSuspendTransaction(@Cause Throwable cause);

    //@Message(id = 18, value = "System error while checking for transaction leak in EE Concurrent invocation.")
    //void systemErrorWhileCheckingForTransactionLeak(@Cause Throwable cause);

    /**
     * Creates an exception indicating the alternate deployment descriptor specified for the module file could not be
     * found.
     *
     * @param deploymentDescriptor the alternate deployment descriptor.
     * @param moduleFile           the module file.
     *
     * @return a {@link DeploymentUnitProcessingException} for the error.
     */
    @Message(id = 19, value = "Could not find alternate deployment descriptor %s specified for %s")
    DeploymentUnitProcessingException alternateDeploymentDescriptor(VirtualFile deploymentDescriptor, VirtualFile moduleFile);

    /**
     * Creates an exception indicating the annotation must provide the attribute.
     *
     * @param annotation the annotation.
     * @param attribute  the attribute.
     *
     * @return an {@link IllegalArgumentException} for the exception.
     */
    @Message(id = 20, value = "%s annotations must provide a %s.")
    IllegalArgumentException annotationAttributeMissing(String annotation, String attribute);

    /**
     * Creates an exception indicating more items cannot be added once getSortedItems() has been called.
     *
     * @return an {@link IllegalStateException} for the error.
     */
    @Message(id = 21, value = "Cannot add any more items once getSortedItems() has been called")
    IllegalStateException cannotAddMoreItems();

    /**
     * Creates an exception indicating the {@code name} cannot be empty.
     *
     * @param name the name that cannot be empty.
     *
     * @return a {@link RuntimeException} for the error.
     */
    @Message(id = 22, value = "%s may not be empty")
    RuntimeException cannotBeEmpty(String name);

    /**
     * Creates an exception indicating the {@code name} cannot be {@code null} or empty.
     *
     * @param name  the name that cannot be empty.
     * @param value the value of the object.
     *
     * @return a {@link IllegalArgumentException} for the error.
     */
    @Message(id = 23, value = "%s cannot be null or empty: %s")
    IllegalArgumentException cannotBeNullOrEmpty(String name, Object value);

    /**
     * Creates an exception indicating the component, represented by the {@code name} parameter, could not be
     * configured.
     *
     * @param cause the cause of the error.
     * @param name  the name of the component.
     *
     * @return a {@link DeploymentUnitProcessingException} for the error.
     */
    @Message(id = 24, value = "Could not configure component %s")
    DeploymentUnitProcessingException cannotConfigureComponent(@Cause Throwable cause, String name);

    /**
     * Creates an exception indicating the type for the resource-env-ref could not be determined.
     *
     * @param name the name of the of the resource environment reference.
     *
     * @return a {@link DeploymentUnitProcessingException} for the error.
     */
    @Message(id = 25, value = "Could not determine type for resource-env-ref %s")
    DeploymentUnitProcessingException cannotDetermineType(String name);

    /**
     * Creates an exception indicating the type for the {@code tag} could not be determined.
     *
     * @param tag     the tag name.
     * @param value   the value of the tag.
     * @param typeTag the type tag.
     *
     * @return a {@link DeploymentUnitProcessingException} for the error.
     */
    @Message(id = 26, value = "Could not determine type for %s %s please specify the %s.")
    DeploymentUnitProcessingException cannotDetermineType(String tag, String value, String typeTag);

    /**
     * Creates an exception indicating the injection target referenced in the env-entry injection point could not be
     * loaded.
     *
     * @param injectionTarget the injection target.
     *
     * @return a {@link DeploymentUnitProcessingException} for the error.
     */
    @Message(id = 27, value = "Could not load %s referenced in env-entry")
    DeploymentUnitProcessingException cannotLoad(String injectionTarget);

    /**
     * Creates an exception indicating the injection target referenced in the env-entry injection point could not be
     * loaded.
     *
     * @param cause           the cause of the error.
     * @param injectionTarget the injection target.
     *
     * @return a {@link DeploymentUnitProcessingException} for the error.
     */
    DeploymentUnitProcessingException cannotLoad(@Cause Throwable cause, String injectionTarget);

    /**
     * Creates an exception indicating an interceptor class could not be loaded.
     *
     * @param cause     the cause of the error.
     * @param className the name of the interceptor class.
     *
     * @return a {@link DeploymentUnitProcessingException} for the error.
     */
    @Message(id = 28, value = "Could not load interceptor class %s")
    RuntimeException cannotLoadInterceptor(@Cause Throwable cause, String className);

    /**
     * Creates an exception indicating an interceptor class could not be loaded on the component.
     *
     * @param cause     the cause of the error.
     * @param className the name of the interceptor class.
     * @param component the component.
     *
     * @return a {@link DeploymentUnitProcessingException} for the error.
     */
    @Message(id = 29, value = "Could not load interceptor class %s on component %s")
    DeploymentUnitProcessingException cannotLoadInterceptor(@Cause Throwable cause, String className, Class<?> component);

    /**
     * Creates an exception indicating the view class, represented by the {@code className} parameter, for the
     * component.
     *
     * @param cause     the cause of the error.
     * @param className the name of the class.
     * @param component the component.
     *
     * @return a {@link DeploymentUnitProcessingException} for the error.
     */
    @Message(id = 30, value = "Could not load view class %s for component %s")
    DeploymentUnitProcessingException cannotLoadViewClass(@Cause Throwable cause, String className, ComponentConfiguration component);

    /**
     * Creates an exception indicating the inability to process modules in the application.xml for the EAR, represented
     * by the {@code earFile} parameter, module file was not found.
     *
     * @param earFile    the EAR file.
     * @param moduleFile the module file.
     *
     * @return a {@link DeploymentUnitProcessingException} for the error.
     */
    @Message(id = 31, value = "Unable to process modules in application.xml for EAR [%s], module file %s not found")
    DeploymentUnitProcessingException cannotProcessEarModule(VirtualFile earFile, String moduleFile);

    /**
     * Creates an exception indicating the inability to parse the resource-ref URI.
     *
     * @param cause the cause of the error.
     * @param uri   the URI.
     *
     * @return a {@link DeploymentUnitProcessingException} for the error.
     */
    @Message(id = 32, value = "Unable to parse resource-ref URI: %s")
    DeploymentUnitProcessingException cannotParseResourceRefUri(@Cause Throwable cause, String uri);

    /**
     * Creates an exception indicating the injection point could not be resolved on the class specified in the web.xml.
     *
     * @param targetName the injection point name.
     * @param className  the class name.
     *
     * @return a {@link DeploymentUnitProcessingException} for the error.
     */
    @Message(id = 33, value = "Could not resolve injection point %s on class %s specified in web.xml")
    DeploymentUnitProcessingException cannotResolveInjectionPoint(String targetName, String className);

    /**
     * Creates an exception indicating the method could not be found on the class with the annotations.
     *
     * @param method      the method.
     * @param component   the class.
     * @param annotations the annotations.
     *
     * @return a {@link RuntimeException} for the error.
     */
    @Message(id = 34, value = "Could not resolve method %s on class %s with annotations %s")
    RuntimeException cannotResolveMethod(MethodIdentifier method, Class<?> component, Collection<?> annotations);

//    /**
//     * Creates an exception indicating the property, represented by the {@code name} parameter, could not be set on the
//     * datasource class, represented by the {@code className} parameter.
//     *
//     * @param cause     the cause of the error.
//     * @param name      the name of the property.
//     * @param className the datasource class name.
//     *
//     * @return a {@link RuntimeException} for the error.
//     */
//    @Message(id = 35, value = "Could not set property %s on datasource class %s")
//    RuntimeException cannotSetProperty(@Cause Throwable cause, String name, String className);

    /**
     * Creates an exception indicating both the {@code element1} and {@code element2} cannot be specified in an
     * environment entry.
     *
     * @param element1 the first element.
     * @param element2 the second element.
     *
     * @return a {@link DeploymentUnitProcessingException} for the error.
     */
    @Message(id = 36, value = "Cannot specify both a %s and a %s in an environment entry.")
    DeploymentUnitProcessingException cannotSpecifyBoth(String element1, String element2);

    /**
     * Creates an exception indicating a circular dependency is installing.
     *
     * @param bindingName the binding name.
     *
     * @return an {@link IllegalArgumentException} for the error.
     */
    @Message(id = 37, value = "Circular dependency installing %s")
    IllegalArgumentException circularDependency(String bindingName);

    /**
     * Creates an exception indicating the annotation is only allowed on a class.
     *
     * @param annotation the annotation.
     * @param target     the annotation target.
     *
     * @return an {@link DeploymentUnitProcessingException} for the error.
     */
    @Message(id = 38, value = "%s annotation is only allowed on a class. %s is not a class.")
    DeploymentUnitProcessingException classOnlyAnnotation(String annotation, AnnotationTarget target);

//    /**
//     * Creates an exception indicating the annotation is only allowed on method or class targets.
//     *
//     * @param annotation the annotation.
//     *
//     * @return an {@link DeploymentUnitProcessingException} for the error.
//     */
//    @Message(id = 39, value = "@%s annotation is only allowed on methods and classes")
//    DeploymentUnitProcessingException classOrMethodOnlyAnnotation(DotName annotation);

    /**
     * Creates an exception indicating a component, represented by the {@code name} parameter, is already defined in
     * this module.
     *
     * @param name the name of the module.
     *
     * @return an {@link IllegalArgumentException} for the error.
     */
    @Message(id = 40, value = "A component named '%s' is already defined in this module")
    IllegalArgumentException componentAlreadyDefined(String name);

    /**
     * Creates an exception indicating the component class, represented by the {@code className} parameter, for the
     * component, represented by the {@code componentName} parameter, has errors.
     *
     * @param className     the class name.
     * @param componentName the name of the component.
     * @param errorMsg      the error message.
     *
     * @return an {@link DeploymentUnitProcessingException} for the error.
     */
    @Message(id = 41, value = "Component class %s for component %s has errors: %n%s")
    DeploymentUnitProcessingException componentClassHasErrors(String className, String componentName, String errorMsg);

    /**
     * Creates an exception indicating a failure to construct a component instance.
     *
     * @param cause the cause of the error.
     *
     * @return an {@link IllegalStateException} for the error.
     */
    @Message(id = 42, value = "Failed to construct component instance")
    IllegalStateException componentConstructionFailure(@Cause Throwable cause);

    /**
     * Creates an exception indicating the component is stopped.
     *
     * @return an {@link IllegalStateException} for the error.
     */
    @Message(id = 43, value = "Component is stopped")
    ComponentIsStoppedException componentIsStopped();

    /**
     * Creates an exception indicating the component is not available.
     *
     * @return an {@link IllegalStateException} for the error.
     */
    @Message(id = 44, value = "Component not available (interrupted)")
    IllegalStateException componentNotAvailable();

    /**
     * Creates an exception indicating no component was found for the type.
     *
     * @param typeName the name of the component.
     *
     * @return a {@link DeploymentUnitProcessingException} for the error.
     */
    @Message(id = 45, value = "No component found for type '%s'")
    DeploymentUnitProcessingException componentNotFound(String typeName);

    /**
     * Creates an exception indicating a failure to construct a component view.
     *
     * @param cause the cause of the error.
     *
     * @return an {@link IllegalStateException} for the error.
     */
    @Message(id = 46, value = "Failed to instantiate component view")
    IllegalStateException componentViewConstructionFailure(@Cause Throwable cause);

    /**
     * Creates an exception indicating an incompatible conflicting binding.
     *
     * @param bindingName the binding name.
     * @param source      the source.
     *
     * @return an {@link IllegalArgumentException} for the error.
     */
    @Message(id = 47, value = "Incompatible conflicting binding at %s source: %s")
    IllegalArgumentException conflictingBinding(String bindingName, InjectionSource source);

    /**
     * Creates an exception indicating the default constructor for the class, represented by the {@code clazz}
     * parameter, could not be found.
     *
     * @param clazz the class.
     *
     * @return a {@link DeploymentUnitProcessingException} for the error.
     */
    @Message(id = 48, value = "Could not find default constructor for %s")
    DeploymentUnitProcessingException defaultConstructorNotFound(Class<?> clazz);

//    /**
//     * Creates an exception indicating the default constructor for the class, represented by the {@code className}
//     * parameter, could not be found.
//     *
//     * @param annotation the annotation.
//     * @param className  the name of the class.
//     *
//     * @return a {@link DeploymentUnitProcessingException} for the error.
//     */
//    @Message(id = 49, value = "Could not find default constructor for %s class %s")
//    DeploymentUnitProcessingException defaultConstructorNotFound(String annotation, String className);

    /**
     * Creates an exception indicating the default constructor for the class, represented by the {@code className}
     * parameter, could not be found on the component.
     *
     * @param className the name of the class.
     * @param component the component name.
     *
     * @return a {@link DeploymentUnitProcessingException} for the error.
     */
    @Message(id = 50, value = "No default constructor for interceptor class %s on component %s")
    DeploymentUnitProcessingException defaultConstructorNotFoundOnComponent(String className, Class<?> component);

    /**
     * Creates an exception indicating the element must provide the attribute.
     *
     * @param element   the element.
     * @param attribute the attribute.
     *
     * @return an {@link IllegalArgumentException} for the exception.
     */
    @Message(id = 51, value = "%s elements must provide a %s.")
    IllegalArgumentException elementAttributeMissing(String element, String attribute);

    /**
     * Creates an exception indicating a failure to install the component.
     *
     * @param cause the cause of the error.
     * @param name  the name of the component.
     *
     * @return a {@link DeploymentUnitProcessingException} for the error.
     */
    @Message(id = 52, value = "Failed to install component %s")
    DeploymentUnitProcessingException failedToInstallComponent(@Cause Throwable cause, String name);

    /**
     * Creates an exception indicating a failure to parse the {@code xmlFile}.
     *
     * @param cause   the cause of the error.
     * @param xmlFile the XML file.
     *
     * @return a {@link DeploymentUnitProcessingException} for the error.
     */
    @Message(id = 53, value = "Failed to parse %s")
    DeploymentUnitProcessingException failedToParse(@Cause Throwable cause, VirtualFile xmlFile);

    /**
     * Creates an exception indicating a failure to process the children for the EAR.
     *
     * @param cause   the cause of the error.
     * @param earFile the EAR file.
     *
     * @return a {@link DeploymentUnitProcessingException} for the error.
     */
    @Message(id = 54, value = "Failed to process children for EAR [%s]")
    DeploymentUnitProcessingException failedToProcessChild(@Cause Throwable cause, VirtualFile earFile);

    /**
     * A message indicating a failure to read the entries in the application.
     *
     * @param entryName the name of the entry.
     * @param appName   the application name.
     *
     * @return the message.
     */
    @Message(id = 55, value = "Failed to read %s entries for application [%s]")
    String failedToRead(String entryName, String appName);

    /**
     * A message indicating a failure to read the entries in the module.
     *
     * @param entryName  the name of the entry.
     * @param appName    the application name.
     * @param moduleName the module name.
     *
     * @return the message.
     */
    @Message(id = 56, value = "Failed to read %s entries for module [%s, %s]")
    String failedToRead(String entryName, String appName, String moduleName);

    /**
     * A message indicating a failure to read the entries in the module.
     *
     * @param entryName     the name of the entry.
     * @param appName       the application name.
     * @param moduleName    the module name.
     * @param componentName the component name
     *
     * @return the message.
     */
    @Message(id = 57, value = "Failed to read %s entries for component [%s, %s, %s]")
    String failedToRead(String entryName, String appName, String moduleName, String componentName);

    /**
     * Creates an exception indicating the field, represented by the {@code name} parameter, was not found.
     *
     * @param name the name of the field.
     *
     * @return a {@link DeploymentUnitProcessingException} for the error.
     */
    @Message(id = 58, value = "No matching field found for '%s'")
    DeploymentUnitProcessingException fieldNotFound(String name);

    /**
     * Creates an exception indicating no injection target was found.
     *
     * @return an {@link IllegalStateException} for the error.
     */
    @Message(id = 59, value = "No injection target found")
    IllegalStateException injectionTargetNotFound();

    /**
     * Creates an exception indicating the {@code elementName} character type is not exactly one character long.
     *
     * @param elementName the element name.
     * @param value       the value.
     *
     * @return a {@link DeploymentUnitProcessingException} for the error.
     */
    @Message(id = 60, value = "%s of type java.lang.Character is not exactly one character long %s")
    DeploymentUnitProcessingException invalidCharacterLength(String elementName, String value);

    /**
     * Creates an exception indicating the descriptor is not valid.
     *
     * @param descriptor the invalid descriptor
     *
     * @return a {@link RuntimeException} for the error.
     */
    @Message(id = 61, value = "%s is not a valid descriptor")
    RuntimeException invalidDescriptor(String descriptor);

    /**
     * Creates an exception indicating the injection target, represented by the {@code targetName} parameter, on the
     * class, represented by the {@code targetType} parameter, is not compatible with the type of injection.
     *
     * @param targetName the name of the target.
     * @param targetType the type of the target.
     * @param type       the type provided.
     *
     * @return a {@link DeploymentUnitProcessingException} for the error.
     */
    @Message(id = 62, value = "Injection target %s on class %s is not compatible with the type of injection: %s")
    DeploymentUnitProcessingException invalidInjectionTarget(String targetName, String targetType, Class<?> type);

    /**
     * A message indicating there are an invalid number of arguments for the method, represented by the parameter,
     * annotated with the {@code annotation} on the class, represented by the {@code className} parameter.
     *
     * @param methodName the name of the method.
     * @param annotation the annotation.
     * @param className  the name of the class.
     *
     * @return the message.
     */
    @Message(id = 63, value = "Invalid number of arguments for method %s annotated with %s on class %s")
    String invalidNumberOfArguments(String methodName, DotName annotation, DotName className);

    /**
     * Creates an exception indicating a return type for the method, represented by the
     * {@code methodName} parameter, annotated with the {@code annotation} on the class, represented by the
     * {@code className} parameter.
     *
     * @param returnType the return type required.
     * @param methodName the name of the method.
     * @param annotation the annotation.
     * @param className  the name of the class.
     *
     * @return an {@link IllegalArgumentException} for the error.
     */
    @Message(id = 64, value = "A return type of %s is required for method %s annotated with %s on class %s")
    IllegalArgumentException invalidReturnType(String returnType, String methodName, DotName annotation, DotName className);

    /**
     * A message indicating methods annotated with the {@code annotation} must have a single argument.
     *
     * @param name         the name of the method.
     * @param annotation   the annotation.
     * @param className    the class name.
     * @param signatureArg the signature argument.
     *
     * @return the message.
     */
    @Message(id = 65, value = "Invalid signature for method %s annotated with %s on class %s, signature must be '%s'")
    String invalidSignature(String name, DotName annotation, DotName className, String signatureArg);

    /**
     * Creates an exception indicating the value for the element is invalid.
     *
     * @param value    the invalid value.
     * @param element  the element.
     * @param location the location of the error.
     *
     * @return {@link XMLStreamException} for the error.
     */
    @Message(id = 66, value = "Invalid value: %s for '%s' element")
    XMLStreamException invalidValue(String value, String element, @Param Location location);

    /**
     * Creates an exception indicating the method does not exist.
     *
     * @param method the method that does not exist.
     *
     * @return an {@link IllegalStateException} for the error.
     */
    @Message(id = 67, value = "Method does not exist %s")
    IllegalStateException methodNotFound(Method method);

    /**
     * Creates an exception indicating the method does not exist.
     *
     * @param name      the name of the method.
     * @param paramType the parameter type.
     * @param className the class name.
     *
     * @return an {@link DeploymentUnitProcessingException} for the error.
     */
    @Message(id = 68, value = "No matching method found for method %s (%s) on %s")
    DeploymentUnitProcessingException methodNotFound(String name, String paramType, String className);

    /**
     * Creates an exception indicating the annotation is only allowed on method targets.
     *
     * @param annotation the annotation.
     *
     * @return an {@link DeploymentUnitProcessingException} for the error.
     */
    @Message(id = 69, value = "@%s is only valid on method targets.")
    DeploymentUnitProcessingException methodOnlyAnnotation(DotName annotation);

    /**
     * Creates an exception indicating multiple components were found for the type.
     *
     * @param typeName the name of the component.
     *
     * @return a {@link DeploymentUnitProcessingException} for the error.
     */
    @Message(id = 70, value = "Multiple components found for type '%s'")
    DeploymentUnitProcessingException multipleComponentsFound(String typeName);

    /**
     * Creates an exception indicating multiple methods found.
     *
     * @param name      the name of the method.
     * @param paramType the parameter type.
     * @param className the class name.
     *
     * @return an {@link DeploymentUnitProcessingException} for the error.
     */
    @Message(id = 71, value = "More than one matching method found for method '%s (%s) on %s")
    DeploymentUnitProcessingException multipleMethodsFound(String name, String paramType, String className);

    /**
     * Creates an exception indicating multiple setter methods found.
     *
     * @param targetName the name of the method.
     * @param className  the class name.
     *
     * @return an {@link DeploymentUnitProcessingException} for the error.
     */
    @Message(id = 72, value = "Multiple setter methods for %s on class %s found when applying <injection-target> for env-entry")
    DeploymentUnitProcessingException multipleSetterMethodsFound(String targetName, String className);

    /**
     * Creates an exception indicating there is no component instance associated.
     *
     * @return an {@link IllegalStateException} for the error.
     */
    @Message(id = 73, value = "No component instance associated")
    IllegalStateException noComponentInstance();

    /**
     * Creates an exception indicating the binding name must not be {@code null}.
     *
     * @param config the binding configuration.
     *
     * @return an {@link DeploymentUnitProcessingException} for the error.
     */
    @Message(id = 74, value = "Binding name must not be null: %s")
    DeploymentUnitProcessingException nullBindingName(BindingConfiguration config);

    /**
     * Creates an exception indicating a {@code null} or empty managed bean class name.
     *
     * @return an {@link IllegalArgumentException} for the error.
     */
    @Message(id = 75, value = "Managed bean class name cannot be null or empty")
    IllegalArgumentException nullOrEmptyManagedBeanClassName();

    /**
     * Creates an exception indicating a {@code null} or empty resource reference type.
     *
     * @return an {@link IllegalArgumentException} for the error.
     */
    @Message(id = 76, value = "Resource reference type cannot be null or empty")
    IllegalArgumentException nullOrEmptyResourceReferenceType();

    /**
     * Creates an exception indicating a {@code null} resource reference processor cannot be registered.
     *
     * @return an {@link IllegalArgumentException} for the error.
     */
    @Message(id = 77, value = "Cannot register a null resource reference processor")
    IllegalArgumentException nullResourceReference();

    /**
     * Creates an exception indicating the variable, represented by the {@code name} parameter, is {@code null}.
     *
     * @param name the name of the variable.
     *
     * @return an {@link IllegalArgumentException} for the error.
     */
    @Message(id = 78, value = "%s is null")
    IllegalArgumentException nullVar(String name);


    /**
     * Creates an exception indicating the item cannot be added because the priority is already taken.
     *
     * @param item        the item that was not added.
     * @param hexPriority the priority.
     * @param current     the current item at that priority.
     *
     * @return an {@link IllegalArgumentException} for the error.
     */
    @Message(id = 79, value = "Can't add %s, priority 0x%s is already taken by %s")
    IllegalArgumentException priorityAlreadyExists(Object item, String hexPriority, Object current);

//    /**
//     * Creates an exception indicating the ResourceDescriptionResolver variant should be used.
//     *
//     * @return an {@link UnsupportedOperationException} for the error.
//     */
//    @Message(id = 80, value = "Use the ResourceDescriptionResolver variant")
//    UnsupportedOperationException resourceDescriptionResolverError();

//    /**
//     * Creates an exception indicating the resource reference for the {@code type} is not registered.
//     *
//     * @param type the resource reference type.
//     *
//     * @return an {@link IllegalArgumentException} for the error.
//     */
//    @Message(id = 81, value = "Resource reference for type: %s is not registered. Cannot unregister")
//    IllegalArgumentException resourceReferenceNotRegistered(String type);

    /**
     * Creates an exception indicating the service is not started.
     *
     * @return an {@link IllegalStateException} for the error.
     */
    @Message(id = 82, value = "Service not started")
    IllegalStateException serviceNotStarted();

    /**
     * Creates an exception indicating the {@code annotation} injection target is invalid and only setter methods are
     * allowed.
     *
     * @param annotation the annotation.
     * @param methodInfo the method information.
     *
     * @return an {@link IllegalArgumentException} for the error.
     */
    @Message(id = 83, value = "%s injection target is invalid.  Only setter methods are allowed: %s")
    IllegalArgumentException setterMethodOnly(String annotation, MethodInfo methodInfo);

    /**
     * Creates an exception indicating the {@link AnnotationTarget AnnotationTarget} type is unknown.
     *
     * @param target the annotation target.
     *
     * @return a {@link RuntimeException} for the error.
     */
    @Message(id = 84, value = "Unknown AnnotationTarget type: %s")
    RuntimeException unknownAnnotationTargetType(AnnotationTarget target);

    /**
     * Creates an exception indicating the type for the {@code elementName} for the {@code type} is unknown.
     *
     * @param elementName the name of the element.
     * @param type        the type.
     *
     * @return a {@link DeploymentUnitProcessingException} for the error.
     */
    @Message(id = 85, value = "Unknown %s type %s")
    DeploymentUnitProcessingException unknownElementType(String elementName, String type);

    /**
     * Creates an exception indicating the method could not found on the view.
     *
     * @param name       the name of the method.
     * @param descriptor the method descriptor.
     * @param viewClass  the view class.
     * @param component  the component class.
     *
     * @return an {@link IllegalArgumentException} for the error.
     */
    @Message(id = 86, value = "Could not find method %s %s on view %s of %s")
    IllegalArgumentException viewMethodNotFound(String name, String descriptor, Class<?> viewClass, Class<?> component);


//    @Message(id = 87, value = "Could not load component class %s")
//    DeploymentUnitProcessingException couldNotLoadComponentClass(@Cause Throwable cause, final String className);

    /**
     * Creates an exception indicating an unexpected element, represented by the {@code name} parameter, was
     * encountered.
     *
     * @param name     the unexpected element name.
     * @param location the location of the error.
     *
     * @return a {@link XMLStreamException} for the error.
     */
    @Message(id = 88, value = "Unexpected element '%s' encountered")
    XMLStreamException unexpectedElement(QName name, @Param Location location);

    /**
     * Creates an exception indicating that the jboss-ejb-client.xml couldn't be processed
     *
     * @return a {@link DeploymentUnitProcessingException} for the error.
     */
    @Message(id = 89, value = "Failed to process jboss-ejb-client.xml")
    DeploymentUnitProcessingException failedToProcessEJBClientDescriptor(@Cause Throwable cause);

    /**
     * Creates an exception indicating that there was an exception while parsing a jboss-ejb-client.xml
     *
     *
     * @param fileLocation the location of jboss-ejb-client.xml
     *
     * @return a {@link DeploymentUnitProcessingException} for the error.
     */
    @Message(id = 90, value = "Exception while parsing jboss-ejb-client.xml file found at %s")
    DeploymentUnitProcessingException xmlErrorParsingEJBClientDescriptor(@Cause XMLStreamException cause, String fileLocation);

    /**
     * Creates an exception indicating that there was an exception while parsing a jboss-ejb-client.xml
     *
     * @param message The error message
     * @param location The location of the error
     *
     * @return a {@link XMLStreamException} for the error.
     */
    @Message(id = 91, value = "%s")
    XMLStreamException errorParsingEJBClientDescriptor(String message, @Param Location location);

    /**
     * If a message destination could not be resolved
     */
    @Message(id = 92, value = "No message destination with name %s for binding %s")
    String noMessageDestination(String name, String binding);


    /**
     * If a message destination could not be resolved
     */
    @Message(id = 93, value = "More than one message destination with name %s for binding %s destinations: %s")
    String moreThanOneMessageDestination(String name, String binding, Set<String> jndiNames);

    @Message(id = 94, value = "Failed to load jboss.properties")
    DeploymentUnitProcessingException failedToLoadJbossProperties(@Cause IOException e);

    @Message(id = 95, value = "Unsupported ear module type: %s")
    DeploymentUnitProcessingException unsupportedModuleType(String moduleFileName);

    @Message(id = 96, value = "library-directory of value / is not supported")
    DeploymentUnitProcessingException rootAsLibraryDirectory();

    @Message(id = 97, value = "Module may not be a child of the EAR's library directory. Library directory: %s, module file name: %s")
    DeploymentUnitProcessingException earModuleChildOfLibraryDirectory(String libraryDirectory, String moduleFileName);

    @Message(id = 98, value = "ManagedReference was null and injection is not optional for injection into field %s")
    RuntimeException managedReferenceWasNull(Field field);

//    @Message(id = 99, value = "Only 'true' is allowed for 'jboss-descriptor-property-replacement' due to AS7-4892")
//    String onlyTrueAllowedForJBossDescriptorPropertyReplacement_AS7_4892();

    @Message(id = 100, value = "Global modules may not specify 'annotations', 'meta-inf' or 'services'.")
    String propertiesNotAllowedOnGlobalModules();

    //@Message(id = 101, value = "No concurrent context currently set, unable to locate the context service to delegate.")
    //IllegalStateException noConcurrentContextCurrentlySet();

    @Message(id = 102, value = "EE Concurrent Service's value uninitialized.")
    IllegalStateException concurrentServiceValueUninitialized();

    @Message(id = 103, value = "EE Concurrent ContextHandle serialization must be handled by the factory.")
    IOException serializationMustBeHandledByTheFactory();

    @Message(id = 104, value = "The EE Concurrent Context %s already has a factory named %s")
    IllegalArgumentException factoryAlreadyExists(ConcurrentContext concurrentContext, String factoryName);

    @Message(id = 105, value = "EE Concurrent Context %s does not has a factory named %s")
    IOException factoryNotFound(ConcurrentContext concurrentContext, String factoryName);

    @Message(id = 106, value = "EE Concurrent Context %s service not installed.")
    IOException concurrentContextServiceNotInstalled(ServiceName serviceName);

    @Message(id = 107, value = "EE Concurrent Transaction Setup Provider service not installed.")
    IllegalStateException transactionSetupProviderServiceNotInstalled();

    @Message(id = 108, value = "Instance data can only be set during construction")
    IllegalStateException instanceDataCanOnlyBeSetDuringConstruction();

    /**
     * Creates an exception indicating that there was a exception while deploying AroundInvokeInterceptor
     *
     * @param className the name of the class.
     * @param numberOfAnnotatedMethods the number of @aroundInvoke annotations in the specified class.
     *
     * @return a {@link DeploymentUnitProcessingException} for the error.
     */
    @Message(id = 109, value = "A class must not declare more than one AroundInvoke method. %s has %s methods annotated.")
    DeploymentUnitProcessingException aroundInvokeAnnotationUsedTooManyTimes(DotName className, int numberOfAnnotatedMethods);

    @LogMessage(level = ERROR)
    @Message(id = 110, value = "Failed to run scheduled task")
    void failedToRunTask(@Cause Exception e);

    @Message(id = 111, value = "Cannot run scheduled task %s as container is suspended")
    IllegalStateException cannotRunScheduledTask(Object delegate);

    /**
     * Creates an exception indicating the core-threads must be greater than 0 for the task queue.
     *
     * @param queueLengthValue the queue length value
     *
     * @return an {@link OperationFailedException} for the exception
     */
    @Message(id = 112, value = "The core-threads value must be greater than 0 when the queue-length is %s")
    OperationFailedException invalidCoreThreadsSize(String queueLengthValue);

    /**
     * Creates an exception indicating the max-threads value cannot be less than the core-threads value.
     *
     * @param maxThreads  the size for the max threads
     * @param coreThreads the size for the core threads
     *
     * @return an {@link OperationFailedException} for the exception
     */
    @Message(id = 113, value = "The max-threads value %d cannot be less than the core-threads value %d.")
    OperationFailedException invalidMaxThreads(int maxThreads, int coreThreads);

    @Message(id = 114, value = "Class does not implement all of the provided interfaces")
    IllegalArgumentException classDoesNotImplementAllInterfaces();

    /**
     * Creates an exception indicating the name of the @{code objectType}, is {@code null}.
     *
     * @param objectType the type of the object.
     *
     * @return an {@link IllegalArgumentException} for the error.
     */
    @Message(id = 115, value = "The name of the %s is null")
    IllegalArgumentException nullName(String objectType);

    /**
     * Creates an exception indicating the variable, represented by the {@code variable} parameter in the @{code objectType} {@code objectName}, is {@code null}.
     *
     * @param variable the name of the variable.
     * @param objectType the type of the object.
     * @param objectName the name of the object.
     *
     * @return an {@link IllegalArgumentException} for the error.
     */
    @Message(id = 116, value = "%s is null in the %s %s")
    IllegalArgumentException nullVar(String variable, String objectType, String objectName);

    @Message(id = 117, value = "Field %s cannot be set - object of %s loaded by %s is not assignable to %s loaded by %s")
    IllegalArgumentException cannotSetField(String fieldName, Class<?> injectedClass, ClassLoader injectedClassloader, Class<?> fieldClass, ClassLoader fieldClassloader);

    //@LogMessage(level = INFO)
    //@Message(id = 118, value = "The system property 'ee8.preview.mode' is set to 'true'. For provided EE 8 APIs where the EE 8 " +
    //        "version of the API differs from what is supported in EE 7, the EE 8 variant of the API will be used. " +
    //        "Support for this setting will be removed once all EE 8 APIs are provided and certified.")
    //void usingEE8PreviewMode();

    //@LogMessage(level = INFO)
    //@Message(id = 119, value = "The system property 'ee8.preview.mode' is NOT set to 'true'. For provided EE 8 APIs where the EE 8 " +
    //        "version of the API differs from what is supported in EE 7, the EE 7 variant of the API will be used. " +
    //        "Support for this setting will be removed once all EE 8 APIs are provided and certified.")
    //void notUsingEE8PreviewMode();

    @Message(id = 120, value = "Failed to locate executor service '%s'")
    OperationFailedException executorServiceNotFoundForMetrics(ServiceName serviceName);

    @Message(id = 121, value = "Unsupported attribute '%s'")
    IllegalStateException unsupportedExecutorServiceMetric(String attributeName);

    @Message(id = 122, value = "Directory path %s in %s global-directory resource does not point to a valid directory.")
    StartException globalDirectoryDoNotExist(String globalDirectoryPath, String globalDirectoryName);

    @Message(id = 123, value = "Global directory %s cannot be added, because global directory %s is already defined.")
    OperationFailedException oneGlobalDirectory(String newGlobalDirectory, String existingGlobalDirectory);

<<<<<<< HEAD
    @LogMessage(level = WARN)
    @Message(id = 124, value = "Invalid '%s' name segment for env, name can't start with '/' prefix, prefix has been removed")
    void invalidNamePrefix(String name);
=======
    @LogMessage(level = Level.WARN)
    @Message(id = 124, value = "Error deleting JACC Policy")
    void errorDeletingJACCPolicy(@Cause Throwable t);

    @Message(id = 125, value = "Unable to start the %s service")
    StartException unableToStartException(String service, @Cause Throwable t);

>>>>>>> 57bd6f80
}<|MERGE_RESOLUTION|>--- conflicted
+++ resolved
@@ -1161,11 +1161,6 @@
     @Message(id = 123, value = "Global directory %s cannot be added, because global directory %s is already defined.")
     OperationFailedException oneGlobalDirectory(String newGlobalDirectory, String existingGlobalDirectory);
 
-<<<<<<< HEAD
-    @LogMessage(level = WARN)
-    @Message(id = 124, value = "Invalid '%s' name segment for env, name can't start with '/' prefix, prefix has been removed")
-    void invalidNamePrefix(String name);
-=======
     @LogMessage(level = Level.WARN)
     @Message(id = 124, value = "Error deleting JACC Policy")
     void errorDeletingJACCPolicy(@Cause Throwable t);
@@ -1173,5 +1168,7 @@
     @Message(id = 125, value = "Unable to start the %s service")
     StartException unableToStartException(String service, @Cause Throwable t);
 
->>>>>>> 57bd6f80
+    @LogMessage(level = WARN)
+    @Message(id = 126, value = "Invalid '%s' name segment for env, name can't start with '/' prefix, prefix has been removed")
+    void invalidNamePrefix(String name);
 }