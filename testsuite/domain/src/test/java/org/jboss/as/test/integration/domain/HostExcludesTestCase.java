/*
 * JBoss, Home of Professional Open Source.
 * Copyright 2018, Red Hat, Inc., and individual contributors
 * as indicated by the @author tags. See the copyright.txt file in the
 * distribution for a full listing of individual contributors.
 *
 * This is free software; you can redistribute it and/or modify it
 * under the terms of the GNU Lesser General Public License as
 * published by the Free Software Foundation; either version 2.1 of
 * the License, or (at your option) any later version.
 *
 * This software is distributed in the hope that it will be useful,
 * but WITHOUT ANY WARRANTY; without even the implied warranty of
 * MERCHANTABILITY or FITNESS FOR A PARTICULAR PURPOSE. See the GNU
 * Lesser General Public License for more details.
 *
 * You should have received a copy of the GNU Lesser General Public
 * License along with this software; if not, write to the Free
 * Software Foundation, Inc., 51 Franklin St, Fifth Floor, Boston, MA
 * 02110-1301 USA, or see the FSF site: http://www.fsf.org.
 */
package org.jboss.as.test.integration.domain;

import static org.jboss.as.controller.descriptions.ModelDescriptionConstants.CHILD_TYPE;
import static org.jboss.as.controller.descriptions.ModelDescriptionConstants.EXCLUDED_EXTENSIONS;
import static org.jboss.as.controller.descriptions.ModelDescriptionConstants.EXTENSION;
import static org.jboss.as.controller.descriptions.ModelDescriptionConstants.HOST_EXCLUDE;
import static org.jboss.as.controller.descriptions.ModelDescriptionConstants.READ_CHILDREN_RESOURCES_OPERATION;
import static org.junit.Assert.fail;

import java.io.File;
import java.io.IOException;
import java.nio.file.DirectoryStream;
import java.nio.file.Files;
import java.nio.file.Path;
import java.nio.file.Paths;
import java.util.ArrayList;
import java.util.Arrays;
import java.util.Collections;
import java.util.HashMap;
import java.util.HashSet;
import java.util.Iterator;
import java.util.List;
import java.util.Map;
import java.util.Set;
import java.util.function.BiFunction;
import java.util.stream.Collectors;

import org.jboss.as.controller.client.helpers.domain.DomainClient;
import org.jboss.as.controller.operations.common.Util;
import org.jboss.as.test.integration.domain.management.util.DomainLifecycleUtil;
import org.jboss.as.test.integration.domain.management.util.DomainTestUtils;
import org.jboss.as.test.integration.domain.management.util.WildFlyManagedConfiguration;
import org.jboss.as.test.integration.management.util.MgmtOperationException;
import org.jboss.as.test.shared.util.AssumeTestGroupUtil;
import org.jboss.dmr.ModelNode;
import org.jboss.dmr.Property;
import org.jboss.logging.Logger;
import org.jboss.modules.LocalModuleLoader;
import org.jboss.modules.Module;
import org.jboss.modules.ModuleLoadException;
import org.jboss.modules.Resource;
import org.junit.AfterClass;
import org.junit.Assert;
import org.junit.BeforeClass;
import org.junit.Test;

/**
 * This test verifies it is possible to get the list of previous release extensions using the host-excludes definition
 * included in the current domain.xml.
 * <p>
 * The test fails if it finds a missing extension in the excluded-extensions section, there is a host-exclude name
 * in domain.xml undefined in this test or we are excluding more extensions than the necessary.
 * <p>
 * It also maintains the configuration of the current release, see ExtensionConf.CURRENT. When an extension is added or
 * removed on the current release, that extension must be tracked down on the ExtensionConf.CURRENT object. Once the
 * current release moves to the next mayor, if the ExtensionConf.CURRENT has extensions added or removed during the
 * current development cycle, the test will fail, forcing us to create new ExtensionConf objects for each previous
 * releases not defined in the test and point out ExtensionConf.CURRENT to the new current release without any
 * additional / removed extensions.
 *
 * @author Yeray Borges
 */
public class HostExcludesTestCase extends BuildConfigurationTestBase {

    private static DomainLifecycleUtil primaryUtils;
    private static DomainClient primaryClient;
    private static WildFlyManagedConfiguration primaryConfig;
    private static final  BiFunction<Set<String>, Set<String>, Set<String>> diff = (a, b) -> a.stream().filter(e -> !b.contains(e)).collect(Collectors.toSet());
    private final boolean isFullDistribution = AssumeTestGroupUtil.isFullDistribution();
    private final boolean isPreviewGalleonPack = AssumeTestGroupUtil.isWildFlyPreview();

    private static final String MAJOR = "28.";

    /**
     * Maintains the list of expected extensions for each host-exclude name for previous releases.
     * Each enum entry represents the list of extensions that are available on the excluded host.
     * It assumes that the hosts builds are always full builds, including the MP extensions if they exist.
     * This must be corrected on each new host-exclude id added on the current release.
     */
    private enum ExtensionConf {
        WILDFLY_10_0("WildFly10.0", null, Arrays.asList(
                "org.jboss.as.appclient",
                "org.jboss.as.clustering.infinispan",
                "org.jboss.as.clustering.jgroups",
                "org.jboss.as.cmp",
                "org.jboss.as.configadmin",
                "org.jboss.as.connector",
                "org.jboss.as.deployment-scanner",
                "org.jboss.as.ee",
                "org.jboss.as.ejb3",
                "org.jboss.as.jacorb",
                "org.jboss.as.jaxrs",
                "org.jboss.as.jaxr",
                "org.jboss.as.jdr",
                "org.jboss.as.jmx",
                "org.jboss.as.jpa",
                "org.jboss.as.jsf",
                "org.jboss.as.jsr77",
                "org.jboss.as.logging",
                "org.jboss.as.mail",
                "org.jboss.as.messaging",
                "org.jboss.as.modcluster",
                "org.jboss.as.naming",
                "org.jboss.as.pojo",
                "org.jboss.as.remoting",
                "org.jboss.as.sar",
                "org.jboss.as.security",
                "org.jboss.as.threads",
                "org.jboss.as.transactions",
                "org.jboss.as.web",
                "org.jboss.as.webservices",
                "org.jboss.as.weld",
                "org.jboss.as.xts",
                "org.keycloak.keycloak-adapter-subsystem",
                "org.wildfly.extension.batch.jberet",
                "org.wildfly.extension.bean-validation",
                "org.wildfly.extension.clustering.singleton",
                "org.wildfly.extension.io",
                "org.wildfly.extension.messaging-activemq",
                "org.wildfly.extension.mod_cluster",
                "org.wildfly.extension.picketlink",
                "org.wildfly.extension.request-controller",
                "org.wildfly.extension.rts",
                "org.wildfly.extension.security.manager",
                "org.wildfly.extension.undertow",
                "org.wildfly.iiop-openjdk"
        ), false),
        WILDFLY_10_1("WildFly10.1", WILDFLY_10_0, false),
        WILDFLY_11_0("WildFly11.0", WILDFLY_10_1, Arrays.asList(
                "org.wildfly.extension.core-management",
                "org.wildfly.extension.discovery",
                "org.wildfly.extension.elytron"
        ), false),
        WILDFLY_12_0("WildFly12.0", WILDFLY_11_0, false),
        WILDFLY_13_0("WildFly13.0", WILDFLY_12_0, List.of(
                "org.wildfly.extension.ee-security"
        ), false),
        WILDFLY_14_0("WildFly14.0", WILDFLY_13_0, Arrays.asList(
                "org.wildfly.extension.datasources-agroal",
                "org.wildfly.extension.microprofile.config-smallrye",
                "org.wildfly.extension.microprofile.health-smallrye",
                "org.wildfly.extension.microprofile.opentracing-smallrye"
        ), false),
        WILDFLY_15_0("WildFly15.0", WILDFLY_14_0, List.of(
                "org.wildfly.extension.microprofile.metrics-smallrye"
        ), false),
        WILDFLY_16_0("WildFly16.0", WILDFLY_15_0, List.of(
                // This extension was added in WF17, however we add it here because WF16/WF17/WF18 use the same management
                // kernel API, which is 10.0.0. Adding a host-exclusion for this extension on WF16 could affect to WF17/WF18
                // We decided to add the host-exclusion only for WF15 and below. It means potentially a DC running on WF17
                // with an WF16 as secondary will not exclude this extension. It is not a problem at all since mixed domains in
                // WildFly is not supported.
                "org.wildfly.extension.clustering.web"
        ), false),
        WILDFLY_17_0("WildFly17.0", WILDFLY_16_0, false),
        WILDFLY_18_0("WildFly18.0", WILDFLY_17_0, false),
        WILDFLY_19_0("WildFly19.0", WILDFLY_18_0, Arrays.asList(
                "org.wildfly.extension.microprofile.fault-tolerance-smallrye",
                "org.wildfly.extension.microprofile.jwt-smallrye",
                "org.wildfly.extension.microprofile.openapi-smallrye"
        ), false),
        WILDFLY_20_0("WildFly20.0", WILDFLY_19_0, false),
        WILDFLY_21_0("WildFly21.0", WILDFLY_20_0, false),
        WILDFLY_22_0("WildFly22.0", WILDFLY_21_0, Arrays.asList(
                "org.wildfly.extension.health",
                "org.wildfly.extension.metrics"
        ), false),
        WILDFLY_23_0("WildFly23.0", WILDFLY_22_0, Arrays.asList(
                "org.wildfly.extension.microprofile.reactive-messaging-smallrye",
                "org.wildfly.extension.microprofile.reactive-streams-operators-smallrye"
        ), false),
        WILDFLY_24_0("WildFly24.0", WILDFLY_23_0, true),
        WILDFLY_25_0("WildFly25.0", WILDFLY_24_0, Arrays.asList(
                "org.wildfly.extension.elytron-oidc-client",
                "org.wildfly.extension.opentelemetry"
        ), true),
        WILDFLY_26_0("WildFly26.0", WILDFLY_25_0, null, Arrays.asList(
                "org.jboss.as.cmp",
                "org.jboss.as.jaxr",
                "org.jboss.as.configadmin"
        ), true),
        WILDFLY_27_0("WildFly27.0", WILDFLY_26_0, Arrays.asList(
                "org.wildfly.extension.clustering.ejb",
                "org.wildfly.extension.datasources-agroal"
        ), true),
        // If an extension is added to this enum, also check if it is supplied only by wildfly-galleon-pack. If so, add it also
        // to the internal mpExtensions Set defined on this class.
        // Don't add here extensions supplied only by the wildfly-preview-feature-pack because we are not tracking different releases
        // of wildfly preview. In such a case, add them to previewExtensions set defined below.
<<<<<<< HEAD
        CURRENT(MAJOR, WILDFLY_27_0, Arrays.asList(
            "org.wildfly.extension.microprofile.lra-coordinator",
            "org.wildfly.extension.microprofile.lra-participant"
        ), getCurrentRemovedExtensions(), true);
=======
        CURRENT(MAJOR, WILDFLY_27_0, List.of("org.wildfly.extension.micrometer"), getCurrentRemovedExtensions());
>>>>>>> a7642fbf

        private static List<String> getCurrentRemovedExtensions() {
            // TODO If we decide to remove these modules from WFP, uncomment this.
            // See https://issues.redhat.com/browse/WFLY-16686
            /*
            if (AssumeTestGroupUtil.isWildFlyPreview()) {
                return Arrays.asList(
                        "org.jboss.as.messaging",
                        "org.jboss.as.jacorb",
                        "org.jboss.as.jsr77",
                        "org.jboss.as.web",
                        "org.wildfly.extension.picketlink",
                        "org.jboss.as.security"
                        );
            }
            */
            return Collections.emptyList();
        }

        private final String name;
        private final Set<String> extensions = new HashSet<>();
        private final Set<String> removed = new HashSet<>();
        private static final Map<String, ExtensionConf> MAP;
        private final boolean modified;
        private final boolean supported;

        // List of extensions added by the wildfly-galleon-pack
        private final Set<String> mpExtensions = new HashSet<>(Arrays.asList(
                "org.wildfly.extension.microprofile.config-smallrye",
                "org.wildfly.extension.microprofile.health-smallrye",
                "org.wildfly.extension.microprofile.metrics-smallrye",
                "org.wildfly.extension.microprofile.opentracing-smallrye",
                "org.wildfly.extension.microprofile.fault-tolerance-smallrye",
                "org.wildfly.extension.microprofile.jwt-smallrye",
                "org.wildfly.extension.microprofile.openapi-smallrye",
                "org.wildfly.extension.microprofile.reactive-messaging-smallrye",
                "org.wildfly.extension.microprofile.reactive-streams-operators-smallrye",
<<<<<<< HEAD
                "org.wildfly.extension.microprofile.lra-coordinator",
                "org.wildfly.extension.microprofile.lra-participant"
=======
                "org.wildfly.extension.micrometer"
>>>>>>> a7642fbf
        ));

        // List of extensions added only by the WildFly Preview
        // We do not track changes between different versions of WildFly Preview.
        // From the point of view of this test, all extensions added in WildFly Preview are always extensions
        // added in the latest release of WildFly Preview. It is out of the scope of Host Exclusion test
        // to compute on which WildFly Preview was added such a new extension and track the Host Exclusions between
        // different WildFly Preview releases.
        private final Set<String> previewExtensions = new HashSet<>(Arrays.asList(
<<<<<<< HEAD
                "org.wildfly.extension.micrometer"
=======
>>>>>>> a7642fbf
        ));

        ExtensionConf(String name, ExtensionConf parent, boolean supported) {
            this(name, parent, null, null, supported);
        }

        ExtensionConf(String name, ExtensionConf parent, List<String> addedExtensions, boolean supported) {
            this(name, parent, addedExtensions, null, supported);
        }

        /**
         * Main constructor
         *  @param name Host exclude name to define
         * @param parent A parent extension definition
         * @param addedExtensions Extensions added on the server release referred by this host exclude name
         * @param removedExtensions Extensions removed on the server release referred by this host exclude name
         * @param supported whether the given release is supported as a secondary host in a mixed domain
         */
        ExtensionConf(String name, ExtensionConf parent, List<String> addedExtensions, List<String> removedExtensions, boolean supported) {
            this.name = name;
            this.modified = (addedExtensions != null && !addedExtensions.isEmpty()) || (removedExtensions != null && !removedExtensions.isEmpty());
            if (addedExtensions != null) {
                this.extensions.addAll(addedExtensions);
            }
            if (parent != null) {
                this.extensions.addAll(parent.extensions);
                this.removed.addAll(parent.removed);
            }
            if (removedExtensions != null) {
                this.extensions.removeAll(removedExtensions);
                this.removed.addAll(removedExtensions);
            }
            this.supported = supported;
        }

        static {
            final Map<String, ExtensionConf> map = new HashMap<>();
            for (ExtensionConf element : values()) {
                final String name = element.name;
                if (name != null) map.put(name, element);
            }
            MAP = map;
        }

        public static ExtensionConf forName(String name) {
            return MAP.get(name);
        }

        public Set<String> getRemovedExtensions() {
            return removed;
        }

        public Set<String> getExtensions(boolean isFullDistribution, boolean isPreview) {
            if (this.name.equals(MAJOR) && isPreview) {
                this.extensions.addAll(previewExtensions);
            }
            if (!isFullDistribution && !isPreview) {
                return diff.apply(extensions, mpExtensions);
            }
            return extensions;
        }

        public boolean isModified() {
            return modified;
        }

        public boolean isSupported() {
            return supported;
        }

        public String getName() {
            return name;
        }
    }

    @BeforeClass
    public static void setUp() throws IOException {
        primaryConfig = createConfiguration("domain.xml", "host-primary.xml", HostExcludesTestCase.class.getSimpleName());
        primaryUtils = new DomainLifecycleUtil(primaryConfig);
        primaryUtils.start();
        primaryClient = primaryUtils.getDomainClient();
    }

    @AfterClass
    public static void tearDown() {
        if (primaryUtils != null) {
            primaryUtils.stop();
        }
    }

    @Test
    public void testHostExcludes() throws IOException, MgmtOperationException {
        Set<String> availableExtensions = retrieveAvailableExtensions();

        ModelNode op = Util.getEmptyOperation(READ_CHILDREN_RESOURCES_OPERATION, null);
        op.get(CHILD_TYPE).set(EXTENSION);

        ModelNode result = DomainTestUtils.executeForResult(op, primaryClient);

        Set<String> currentExtensions = new HashSet<>();
        for (Property prop : result.asPropertyList()) {
            currentExtensions.add(prop.getName());
        }

        //Check we are able to retrieve at minimum all the extensions defined for the current server
        if (!availableExtensions.containsAll(currentExtensions)) {
            currentExtensions.removeAll(availableExtensions);
            fail(String.format("The following extensions defined in domain.xml cannot be retrieved by this test %s . " +
                    "It could lead in a false negative test result, check HostExcludesTestCase.retrieveAvailableExtensions method", currentExtensions));
        }

        // Check that the list of all available extensions is in the ExtensionConf.CURRENT configuration
        Set<String> current = ExtensionConf.forName(MAJOR).getExtensions(isFullDistribution, isPreviewGalleonPack);
        if (!current.equals(availableExtensions)) {
            Set<String> extensionsAdded = diff.apply(current, availableExtensions);
            Set<String> extensionsRemoved = diff.apply(availableExtensions, current);
            fail(String.format("The following extensions %s have been removed on the current release. Remove them on ExtensionConf.CURRENT object defined in this test. " +
                    "The following extensions %s have been added on the current release. Add them to ExtensionConf.CURRENT object defined in this test.", extensionsAdded, extensionsRemoved));
        }

        // If the ExtensionConf.CURRENT has extensions removed / added and the version it represents no longer
        // points out to the actual, then we need to create new ExtensionConf(s) for each of the previous releases
        // not included in this test.
        if (ExtensionConf.CURRENT.isModified()) {
            op = Util.getReadAttributeOperation(null, "product-version");
            result = DomainTestUtils.executeForResult(op, primaryClient);
            if (!result.asString().startsWith(ExtensionConf.CURRENT.getName())) {
                fail(String.format("The ExtensionConf.CURRENT has extensions added or removed but it no longer points to the current release. " +
                        "Modify this test adding new ExtensionConf enums for each previous releases undefined in this test by using the list of extensions added or removed on ExtensionConf.CURRENT." +
                        "Then remove all the extensions from ExtensionConf.CURRENT enum and correct the MAJOR number accordingly to point out to the current release."));
            }
        }

        op = Util.getEmptyOperation(READ_CHILDREN_RESOURCES_OPERATION, null);
        op.get(CHILD_TYPE).set(HOST_EXCLUDE);

        result = DomainTestUtils.executeForResult(op, primaryClient);

        Set<String> processedExclusionsIds = new HashSet<>();
        for (Property prop : result.asPropertyList()) {
            String name = prop.getName();

            List<String> excludedExtensions = prop.getValue().get(EXCLUDED_EXTENSIONS)
                    .asListOrEmpty()
                    .stream()
                    .map(p -> p.asString())
                    .collect(Collectors.toList());

            //check duplicated extensions
            Assert.assertTrue(String.format (
                            "There are duplicated extensions declared for %s host-exclude", name),
                    excludedExtensions.size() == new HashSet<>(excludedExtensions).size()
            );

            //check we have defined the current host-exclude configuration in the test
            ExtensionConf confPrevRelease = ExtensionConf.forName(name);
            Assert.assertNotNull(String.format(
                            "This host-exclude name is not defined in this test: %s", name),
                    confPrevRelease);

            //check that available extensions - excluded extensions = expected extensions in a previous release - removed
            Set<String> expectedExtensions = ExtensionConf.forName(name).getExtensions(isFullDistribution, isPreviewGalleonPack);
            expectedExtensions.removeAll(ExtensionConf.forName(MAJOR).getRemovedExtensions());

            Set<String> extensionsUnderTest = new HashSet<>(availableExtensions);
            extensionsUnderTest.removeAll(excludedExtensions);

            if (expectedExtensions.size() > extensionsUnderTest.size()) {
                expectedExtensions.removeAll(extensionsUnderTest);
                fail(String.format("These extensions are expected to be available after applying the %s host-exclude configuration to the extensions supplied by this server release: %s", name, expectedExtensions));
            }

            if ( extensionsUnderTest.size() != expectedExtensions.size() ){
                extensionsUnderTest.removeAll(expectedExtensions);
                fail(String.format("These extensions are missing on the %s host-exclude: %s", name, extensionsUnderTest));
            }

            processedExclusionsIds.add(name);
        }

        // Verifies all the exclusions Id added as configurations for this test are defined as host exclusions in the current server release
        for(ExtensionConf extensionConf : ExtensionConf.values()) {
            if (extensionConf != ExtensionConf.CURRENT && extensionConf.isSupported() && !processedExclusionsIds.contains(extensionConf.getName())) {
                Set<String> extensions = extensionConf.getExtensions(isFullDistribution, isPreviewGalleonPack);
                extensions.removeAll(ExtensionConf.forName(MAJOR).getRemovedExtensions());
                if (!extensions.equals(availableExtensions)) {
                    fail(String.format("The %s exclusion id is not defined as host exclusion for the current release.", extensionConf.getName()));
                }
            }
        }
    }

    /**
     * Retrieve the list of all modules which export locally a resource that implements org.jboss.as.controller.Extension.
     * This list is considered the list of all available extensions that can be added to a server.
     *
     * It is assumed that the module which is added as an extension has the org.jboss.as.controller.Extension service as
     * a local resource.
     */
    private Set<String> retrieveAvailableExtensions() throws IOException {
        final Set<String> result = new HashSet<>();
        LocalModuleLoader ml = new LocalModuleLoader(getModuleRoots());
        Iterator<String> moduleNames = ml.iterateModules((String) null, true);
        while (moduleNames.hasNext()) {
            String moduleName = moduleNames.next();
            Module module;
            try {
                module = ml.loadModule(moduleName);
                List<Resource> resources = module.getClassLoader().loadResourceLocal("META-INF/services/org.jboss.as.controller.Extension");
                if (!resources.isEmpty()) {
                    result.add(moduleName);
                }
            } catch (ModuleLoadException e) {
                Logger.getLogger(HostExcludesTestCase.class).warn("Failed to load module " + moduleName +
                        " to check if it is an extension", e);
            }
        }
        return result;
    }

    private static File[] getModuleRoots() throws IOException {
        Path layersRoot = Paths.get(primaryConfig.getModulePath()) .resolve("system").resolve("layers");
        DirectoryStream.Filter<Path> filter = entry -> {
            File f = entry.toFile();
            return f.isDirectory() && !f.isHidden();
        };
        List<File> result = new ArrayList<>();
        for (Path path : Files.newDirectoryStream(layersRoot, filter)) {
            result.add(path.toFile());
        }
        return result.toArray(new File[0]);
    }
}<|MERGE_RESOLUTION|>--- conflicted
+++ resolved
@@ -208,14 +208,11 @@
         // to the internal mpExtensions Set defined on this class.
         // Don't add here extensions supplied only by the wildfly-preview-feature-pack because we are not tracking different releases
         // of wildfly preview. In such a case, add them to previewExtensions set defined below.
-<<<<<<< HEAD
         CURRENT(MAJOR, WILDFLY_27_0, Arrays.asList(
+            "org.wildfly.extension.micrometer",
             "org.wildfly.extension.microprofile.lra-coordinator",
             "org.wildfly.extension.microprofile.lra-participant"
         ), getCurrentRemovedExtensions(), true);
-=======
-        CURRENT(MAJOR, WILDFLY_27_0, List.of("org.wildfly.extension.micrometer"), getCurrentRemovedExtensions());
->>>>>>> a7642fbf
 
         private static List<String> getCurrentRemovedExtensions() {
             // TODO If we decide to remove these modules from WFP, uncomment this.
@@ -244,6 +241,7 @@
 
         // List of extensions added by the wildfly-galleon-pack
         private final Set<String> mpExtensions = new HashSet<>(Arrays.asList(
+                "org.wildfly.extension.micrometer",
                 "org.wildfly.extension.microprofile.config-smallrye",
                 "org.wildfly.extension.microprofile.health-smallrye",
                 "org.wildfly.extension.microprofile.metrics-smallrye",
@@ -253,12 +251,8 @@
                 "org.wildfly.extension.microprofile.openapi-smallrye",
                 "org.wildfly.extension.microprofile.reactive-messaging-smallrye",
                 "org.wildfly.extension.microprofile.reactive-streams-operators-smallrye",
-<<<<<<< HEAD
                 "org.wildfly.extension.microprofile.lra-coordinator",
                 "org.wildfly.extension.microprofile.lra-participant"
-=======
-                "org.wildfly.extension.micrometer"
->>>>>>> a7642fbf
         ));
 
         // List of extensions added only by the WildFly Preview
@@ -268,10 +262,6 @@
         // to compute on which WildFly Preview was added such a new extension and track the Host Exclusions between
         // different WildFly Preview releases.
         private final Set<String> previewExtensions = new HashSet<>(Arrays.asList(
-<<<<<<< HEAD
-                "org.wildfly.extension.micrometer"
-=======
->>>>>>> a7642fbf
         ));
 
         ExtensionConf(String name, ExtensionConf parent, boolean supported) {
