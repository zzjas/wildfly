--- conflicted
+++ resolved
@@ -20,11 +20,7 @@
   ~ 02110-1301 USA, or see the FSF site: http://www.fsf.org.
   -->
 
-<<<<<<< HEAD
 <domain xmlns="urn:jboss:domain:5.0">
-=======
-<domain xmlns="urn:jboss:domain:4.2">
->>>>>>> be94beea
 
     <extensions>
         <extension module="org.jboss.as.clustering.infinispan"/>
