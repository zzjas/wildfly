/*
 * JBoss, Home of Professional Open Source.
 * Copyright 2021, Red Hat, Inc., and individual contributors
 * as indicated by the @author tags. See the copyright.txt file in the
 * distribution for a full listing of individual contributors.
 *
 * This is free software; you can redistribute it and/or modify it
 * under the terms of the GNU Lesser General Public License as
 * published by the Free Software Foundation; either version 2.1 of
 * the License, or (at your option) any later version.
 *
 * This software is distributed in the hope that it will be useful,
 * but WITHOUT ANY WARRANTY; without even the implied warranty of
 * MERCHANTABILITY or FITNESS FOR A PARTICULAR PURPOSE. See the GNU
 * Lesser General Public License for more details.
 *
 * You should have received a copy of the GNU Lesser General Public
 * License along with this software; if not, write to the Free
 * Software Foundation, Inc., 51 Franklin St, Fifth Floor, Boston, MA
 * 02110-1301 USA, or see the FSF site: http://www.fsf.org.
 */

package org.jboss.as.test.integration.domain.mixed.eap740;

import static org.jboss.as.controller.descriptions.ModelDescriptionConstants.EXTENSION;
import static org.jboss.as.controller.descriptions.ModelDescriptionConstants.SUBSYSTEM;
import static org.jboss.as.controller.operations.common.Util.createRemoveOperation;

import java.util.ArrayList;
import java.util.List;

import org.jboss.as.controller.PathAddress;
import org.jboss.as.controller.client.helpers.domain.DomainClient;
import org.jboss.as.test.integration.domain.mixed.DomainAdjuster;
import org.jboss.dmr.ModelNode;

/**
 * Does adjustments to the domain model for 7.4.0 legacy slaves.
 *
 * @author <a href="mailto:darran.lofthouse@jboss.com">Darran Lofthouse</a>
 */
public class DomainAdjuster740 extends DomainAdjuster {

    @Override
    protected List<ModelNode> adjustForVersion(final DomainClient client, PathAddress profileAddress, boolean withMasterServers) throws Exception {
        final List<ModelNode> ops = new ArrayList<>();

<<<<<<< HEAD
        adjustRemoting(ops, profileAddress.append(SUBSYSTEM, "remoting"));
        adjustUndertow(ops, profileAddress.append(SUBSYSTEM, "undertow"));
        adjustInfinispan(ops, profileAddress.append(SUBSYSTEM, "infinispan"));
        // Mixed Domain tests always uses the complete build instead of alternating with ee-dist. We need to remove here
=======
        // Mixed Domain tests always uses the full build instead of alternating with ee-dist. We need to remove here
>>>>>>> be87c3c4
        // the pre-configured microprofile extensions to adjust the current domain to work with a node running EAP 7.4.0
        // which only uses the ee-dist
        removeSubsystemExtension(ops, profileAddress.append(SUBSYSTEM, "microprofile-opentracing-smallrye"), PathAddress.pathAddress(EXTENSION, "org.wildfly.extension.microprofile.opentracing-smallrye"));
        removeSubsystemExtension(ops, profileAddress.append(SUBSYSTEM, "microprofile-jwt-smallrye"), PathAddress.pathAddress(EXTENSION, "org.wildfly.extension.microprofile.jwt-smallrye"));
        removeSubsystemExtension(ops, profileAddress.append(SUBSYSTEM, "microprofile-config-smallrye"), PathAddress.pathAddress(EXTENSION, "org.wildfly.extension.microprofile.config-smallrye"));

        return ops;
    }

    private static void adjustRemoting(final List<ModelNode> ops, final PathAddress subsystem) {
        // This adjusts the configuration to reflect the configuration that was used in EAP 7.4,
        // this could equally be moved all the way back and only adjusted for EAP 7.0.0 as we remove
        // the Elytron subsystem.
        final PathAddress httpRemotingConnector = subsystem
                .append("http-connector", "http-remoting-connector");
        ops.add(Util.getUndefineAttributeOperation(httpRemotingConnector, "sasl-authentication-factory"));
        ops.add(Util.getWriteAttributeOperation(httpRemotingConnector, "security-realm", "ApplicationRealm"));
    }

    private void removeSubsystemExtension(List<ModelNode> ops, PathAddress subsystem, PathAddress extension) {
        ops.add(createRemoveOperation(subsystem));
        ops.add(createRemoveOperation(extension));
    }
<<<<<<< HEAD

    private static void adjustUndertow(final List<ModelNode> ops, final PathAddress subsystem) {
        // EAP 7.0 and earlier required explicit SSL configuration. Wildfly 10.1 added support
        // for SSL by default, which automatically generates certs.
        // This could be removed if all hosts were configured to contain a security domain with SSL enabled.
        // However, for the mixed domain tests, we are using a reduced host slave configuration file (see slave-config resource dir)
        // these configurations do not configure a SSL on ApplicationRealm, hence this removal to make it compatible across all domains.
        final PathAddress httpsListener = subsystem
                .append("server", "default-server")
                .append("https-listener", "https");
        ops.add(Util.getEmptyOperation(ModelDescriptionConstants.REMOVE, httpsListener.toModelNode()));

        // This adjusts the configuration to reflect the configuration that was used in EAP 7.4,
        // this could equally be moved all the way back and only adjusted for EAP 7.0.0 as we remove
        // the Elytron subsystem.
        final PathAddress httpInvoker = subsystem
                .append("server", "default-server")
                .append("host", "default-host")
                .append("setting", "http-invoker");
        ops.add(Util.getUndefineAttributeOperation(httpInvoker, "http-authentication-factory"));
        ops.add(Util.getWriteAttributeOperation(httpInvoker, "security-realm", "ApplicationRealm"));
    }

    private static void adjustInfinispan(List<ModelNode> ops, PathAddress address) {
        // Default configs now use specific marshaller attributes
        // For compatibility with older versions, we need to use the LEGACY marshaller
        ops.add(Util.getUndefineAttributeOperation(address.append(PathElement.pathElement("cache-container", "server")), "marshaller"));
        ops.add(Util.getUndefineAttributeOperation(address.append(PathElement.pathElement("cache-container", "web")), "marshaller"));
        ops.add(Util.getUndefineAttributeOperation(address.append(PathElement.pathElement("cache-container", "ejb")), "marshaller"));
        ops.add(Util.getUndefineAttributeOperation(address.append(PathElement.pathElement("cache-container", "hibernate")), "marshaller"));
    }
=======
>>>>>>> be87c3c4
}<|MERGE_RESOLUTION|>--- conflicted
+++ resolved
@@ -45,14 +45,11 @@
     protected List<ModelNode> adjustForVersion(final DomainClient client, PathAddress profileAddress, boolean withMasterServers) throws Exception {
         final List<ModelNode> ops = new ArrayList<>();
 
-<<<<<<< HEAD
         adjustRemoting(ops, profileAddress.append(SUBSYSTEM, "remoting"));
         adjustUndertow(ops, profileAddress.append(SUBSYSTEM, "undertow"));
         adjustInfinispan(ops, profileAddress.append(SUBSYSTEM, "infinispan"));
         // Mixed Domain tests always uses the complete build instead of alternating with ee-dist. We need to remove here
-=======
-        // Mixed Domain tests always uses the full build instead of alternating with ee-dist. We need to remove here
->>>>>>> be87c3c4
+
         // the pre-configured microprofile extensions to adjust the current domain to work with a node running EAP 7.4.0
         // which only uses the ee-dist
         removeSubsystemExtension(ops, profileAddress.append(SUBSYSTEM, "microprofile-opentracing-smallrye"), PathAddress.pathAddress(EXTENSION, "org.wildfly.extension.microprofile.opentracing-smallrye"));
@@ -76,7 +73,6 @@
         ops.add(createRemoveOperation(subsystem));
         ops.add(createRemoveOperation(extension));
     }
-<<<<<<< HEAD
 
     private static void adjustUndertow(final List<ModelNode> ops, final PathAddress subsystem) {
         // EAP 7.0 and earlier required explicit SSL configuration. Wildfly 10.1 added support
@@ -108,6 +104,4 @@
         ops.add(Util.getUndefineAttributeOperation(address.append(PathElement.pathElement("cache-container", "ejb")), "marshaller"));
         ops.add(Util.getUndefineAttributeOperation(address.append(PathElement.pathElement("cache-container", "hibernate")), "marshaller"));
     }
-=======
->>>>>>> be87c3c4
 }