/*
 * JBoss, Home of Professional Open Source.
 * Copyright 2015, Red Hat Middleware LLC, and individual contributors
 * as indicated by the @author tags. See the copyright.txt file in the
 * distribution for a full listing of individual contributors.
 *
 * This is free software; you can redistribute it and/or modify it
 * under the terms of the GNU Lesser General Public License as
 * published by the Free Software Foundation; either version 2.1 of
 * the License, or (at your option) any later version.
 *
 * This software is distributed in the hope that it will be useful,
 * but WITHOUT ANY WARRANTY; without even the implied warranty of
 * MERCHANTABILITY or FITNESS FOR A PARTICULAR PURPOSE. See the GNU
 * Lesser General Public License for more details.
 *
 * You should have received a copy of the GNU Lesser General Public
 * License along with this software; if not, write to the Free
 * Software Foundation, Inc., 51 Franklin St, Fifth Floor, Boston, MA
 * 02110-1301 USA, or see the FSF site: http://www.fsf.org.
 */
package org.jboss.as.test.integration.domain.mixed;

import static org.jboss.as.controller.descriptions.ModelDescriptionConstants.ADDRESS;
import static org.jboss.as.controller.descriptions.ModelDescriptionConstants.AUTO_START;
import static org.jboss.as.controller.descriptions.ModelDescriptionConstants.CHILD_TYPE;
import static org.jboss.as.controller.descriptions.ModelDescriptionConstants.EXTENSION;
import static org.jboss.as.controller.descriptions.ModelDescriptionConstants.HOST;
import static org.jboss.as.controller.descriptions.ModelDescriptionConstants.PROFILE;
import static org.jboss.as.controller.descriptions.ModelDescriptionConstants.READ_CHILDREN_NAMES_OPERATION;
import static org.jboss.as.controller.descriptions.ModelDescriptionConstants.READ_RESOURCE_OPERATION;
import static org.jboss.as.controller.descriptions.ModelDescriptionConstants.RESULT;
import static org.jboss.as.controller.descriptions.ModelDescriptionConstants.SERVER_CONFIG;
import static org.jboss.as.controller.descriptions.ModelDescriptionConstants.SERVER_GROUP;
import static org.jboss.as.controller.descriptions.ModelDescriptionConstants.SOCKET_BINDING_GROUP;
import static org.jboss.as.controller.descriptions.ModelDescriptionConstants.SYSTEM_PROPERTY;
import static org.jboss.as.test.integration.domain.management.util.DomainTestUtils.executeForResult;

import java.io.IOException;
import java.util.ArrayList;
import java.util.Arrays;
import java.util.Collection;
import java.util.Collections;
import java.util.HashSet;
import java.util.List;
import java.util.Set;

import org.jboss.as.controller.PathAddress;
import org.jboss.as.controller.PathElement;
import org.jboss.as.controller.client.helpers.domain.DomainClient;
import org.jboss.as.controller.descriptions.ModelDescriptionConstants;
import org.jboss.as.controller.operations.common.Util;
import org.jboss.as.test.integration.domain.management.util.DomainTestUtils;
import org.jboss.as.test.integration.domain.mixed.eap740.DomainAdjuster740;
import org.jboss.as.test.integration.management.util.MgmtOperationException;
import org.jboss.dmr.ModelNode;
import org.jboss.dmr.Property;
import org.junit.Assert;

/**
 * Adjusts the domain configuration for the legacy server version. The default implementation trims down the domain
 * model to only include the following profiles, socket-binding-groups and server-groups
 * <uL>
 * <li>{@code /profile=full-ha}</li>
 * <li>{@code /socket-binding-group=full-ha-sockets}</li>
 * <li>{@code /server-group=other-server-group}</li>
 * <li>{@code /server-group=main-server-group}</li>
 * </uL>
 * Subclasses can then further execute operations to put the model in a state which can be transformed to a legacy
 * version.
 *
 * @author <a href="mailto:kabir.khan@jboss.com">Kabir Khan</a>
 */
public class DomainAdjuster {

    private final String MAIN_SERVER_GROUP = "main-server-group";
    private final String OTHER_SERVER_GROUP = "other-server-group";
    private static final Set<String> UNUSED_SERVER_GROUP_ATTRIBUTES = new HashSet<>(Arrays.asList("management-subsystem-endpoint", "deployment", "deployment-overlay", "jvm", "system-property"));

    static void adjustForVersion(final DomainClient client, final Version.AsVersion asVersion, final String profile, final boolean withMasterServers) throws Exception {

        final DomainAdjuster adjuster;
        switch (asVersion) {
            case EAP_7_4_0:
                adjuster = new DomainAdjuster740();
                break;
            default:
                adjuster = new DomainAdjuster();
        }
        adjuster.adjust(client, profile, withMasterServers);
    }

    final void adjust(final DomainClient client, String profile, boolean withMasterServers) throws Exception {
        //Trim it down so we have only
        //profile=full-ha,
        //the main-server-group and other-server-group
        //socket-binding-group = full-ha-sockets
        final List<String> allProfiles = getAllChildrenOfType(client, PathAddress.EMPTY_ADDRESS, PROFILE);
        final ModelNode serverGroup = removeServerGroups(client, profile);

        for (String profileName : allProfiles) {
            if (profile.equals(profileName)) {
                continue;
            }
            removeProfile(client, profileName);
        }
        final String socketBindingGroup = serverGroup.get(SOCKET_BINDING_GROUP).asString();
        removeUnusedSocketBindingGroups(client, socketBindingGroup);

        removeIpv4SystemProperty(client);

        // We don't want any standard host-excludes as the tests are meant to see what happens
        // with the current configs on legacy slaves
        removeHostExcludes(client);

<<<<<<< HEAD
=======
        //Add a jaspi test security domain used later by the tests
        addJaspiTestSecurityDomain(client, profile);

        // Mixed Domain tests always use the full build instead of alternating between ee-dist and dist. If the DC is not an EAP server, we need to remove here
        // the pre-configured microprofile extensions provided by WildFly to adjust the current domain to work with a node running EAP which does not contain
        // those extensions.
        // We remove here these MP extensions and subsystems configured by default if they are in the current configuration.
        final PathAddress profileAddress = PathAddress.pathAddress(PROFILE, profile);
        removeSubsystemExtensionIfExist(client, profileAddress.append(SUBSYSTEM, "microprofile-opentracing-smallrye"), PathAddress.pathAddress(EXTENSION, "org.wildfly.extension.microprofile.opentracing-smallrye"));
        removeSubsystemExtensionIfExist(client, profileAddress.append(SUBSYSTEM, "microprofile-jwt-smallrye"), PathAddress.pathAddress(EXTENSION, "org.wildfly.extension.microprofile.jwt-smallrye"));
        removeSubsystemExtensionIfExist(client, profileAddress.append(SUBSYSTEM, "microprofile-config-smallrye"), PathAddress.pathAddress(EXTENSION, "org.wildfly.extension.microprofile.config-smallrye"));

>>>>>>> 9ea8326a
        //Version specific changes
        final List<ModelNode> adjustments = adjustForVersion(client, PathAddress.pathAddress(PROFILE, profile), withMasterServers);
        if (withMasterServers) {
            adjustments.addAll(reconfigureServers());
        }

        applyVersionAdjustments(client, adjustments);
    }

    private void removeIpv4SystemProperty(final DomainClient client) throws Exception {
        //The standard domain configuration contains -Djava.net.preferIPv4Stack=true, remove that
        DomainTestUtils.executeForResult(
                Util.createRemoveOperation(PathAddress.pathAddress(SYSTEM_PROPERTY, "java.net.preferIPv4Stack")), client);

    }

    private void removeHostExcludes(DomainClient client) throws Exception {
        final List<String> allHostExcludes = getAllChildrenOfType(client, PathAddress.EMPTY_ADDRESS, "host-exclude");
        for (String exclude : allHostExcludes) {
            DomainTestUtils.executeForResult(
                    Util.createRemoveOperation(PathAddress.pathAddress("host-exclude", exclude)), client);
        }
    }

    /**
     * Adjust the Domain configuration to work properly with the expected slave.
     *
     * @param client           The domain client.
     * @param profileAddress   The address of the profile that is being used.
     * @param withMasterServer Whether the Dc has managed servers.
     * @return The List of Operations that need to be executed to adjust the domain.
     * @throws Exception
     */
    protected List<ModelNode> adjustForVersion(final DomainClient client, final PathAddress profileAddress, final boolean withMasterServer) throws Exception {
        return Collections.emptyList();
    }

    private void removeProfile(final DomainClient client, final String name) throws Exception {
        executeForResult(Util.createRemoveOperation(PathAddress.pathAddress(PROFILE, name)), client);
    }

    private List<String> getAllChildrenOfType(final DomainClient client,
            final PathAddress parent, final String type) throws Exception {
        final ModelNode op = Util.createEmptyOperation(READ_CHILDREN_NAMES_OPERATION, parent);
        op.get(CHILD_TYPE).set(type);
        final ModelNode result = executeForResult(op, client);
        final List<String> childNames = new ArrayList<>();
        for (ModelNode nameNode : result.asList()) {
            childNames.add(nameNode.asString());
        }
        return childNames;
    }

    private ModelNode removeServerGroups(final DomainClient client, String profile) throws Exception {
        final ModelNode op = Util.createEmptyOperation(READ_RESOURCE_OPERATION, PathAddress.pathAddress(PathElement.pathElement(SERVER_GROUP)));
        final ModelNode results = executeForResult(op, client);
        ModelNode group = null;
        for (ModelNode result : results.asList()) {
            String groupName = PathAddress.pathAddress(result.get(ADDRESS)).getLastElement().getValue();
            if (OTHER_SERVER_GROUP.equals(groupName)) {
                group = result.get(RESULT);
            } else if (MAIN_SERVER_GROUP.equals(groupName)) {
                //We'll update it afterwards because we have servers using it now
            } else {
                ModelNode remove = Util.createRemoveOperation(PathAddress.pathAddress(result.get(ADDRESS)));
                executeForResult(remove, client);
            }
        }
        Assert.assertNotNull(group);

        //Update main-server-group as a copy of other-server-group (cuts down on the amount of profiles needed)
        final PathAddress mainServerGroupAddress = PathAddress.pathAddress(SERVER_GROUP, MAIN_SERVER_GROUP);
        for (Property property : group.asPropertyList()) {
            ModelNode updateMain;
            if (!UNUSED_SERVER_GROUP_ATTRIBUTES.contains(property.getName())) {
                if (PROFILE.equals(property.getName())) {
                    updateMain = Util.getWriteAttributeOperation(mainServerGroupAddress, property.getName(), profile);
                } else {
                    if (property.getValue().isDefined()) {
                        updateMain = Util.getWriteAttributeOperation(mainServerGroupAddress, property.getName(), property.getValue());
                    } else {
                        updateMain = Util.getUndefineAttributeOperation(mainServerGroupAddress, property.getName());
                    }
                }
                executeForResult(updateMain, client);
            }
        }
        final PathAddress otherServerGroupAddress = PathAddress.pathAddress(SERVER_GROUP, OTHER_SERVER_GROUP);
        for (Property property : group.asPropertyList()) {
            ModelNode updateOther;
            if (!UNUSED_SERVER_GROUP_ATTRIBUTES.contains(property.getName())) {
                if (PROFILE.equals(property.getName())) {
                    updateOther = Util.getWriteAttributeOperation(otherServerGroupAddress, property.getName(), profile);
                } else {
                    if (property.getValue().isDefined()) {
                        updateOther = Util.getWriteAttributeOperation(mainServerGroupAddress, property.getName(), property.getValue());
                    } else {
                        updateOther = Util.getUndefineAttributeOperation(mainServerGroupAddress, property.getName());
                    }
                }
                executeForResult(updateOther, client);
            }
        }
        return group;
    }

    private void removeUnusedSocketBindingGroups(final DomainClient client, final String keepGroup) throws Exception {
        final List<String> allGroups = getAllChildrenOfType(client, PathAddress.EMPTY_ADDRESS, SOCKET_BINDING_GROUP);
        for (String groupName : allGroups) {
            if (!keepGroup.equals(groupName)) {
                ModelNode remove = Util.createRemoveOperation(PathAddress.pathAddress(PathAddress.pathAddress(SOCKET_BINDING_GROUP, groupName)));
                executeForResult(remove, client);
            }
        }
    }

    /**
     * Returns the class name of the http auth module. This uses the wildfly version. Adjusters for AS 7/EAP 6 should
     * override this method and return
     * {@code org.wildfly.extension.undertow.security.jaspi.modules.HTTPSchemeServerAuthModule}
     *
     * @return the auth module
     */
    protected String getJaspiTestAuthModuleName() {
        return "org.wildfly.extension.undertow.security.jaspi.modules.HTTPSchemeServerAuthModule";
    }

    private void applyVersionAdjustments(DomainClient client, List<ModelNode> operations) throws Exception {
        if (operations.isEmpty()) {
            return;
        }
        for (ModelNode op : operations) {
            DomainTestUtils.executeForResult(op, client);
        }
    }

    private Collection<? extends ModelNode> reconfigureServers() {
        final List<ModelNode> list = new ArrayList<>();
        //Reconfigure master servers
        final PathAddress masterHostAddress = PathAddress.pathAddress(HOST, "master");
        list.add(Util.getWriteAttributeOperation(masterHostAddress.append(SERVER_CONFIG, "server-one"), AUTO_START, true));
        list.add(Util.getWriteAttributeOperation(masterHostAddress.append(SERVER_CONFIG, "server-one"), ModelDescriptionConstants.GROUP, "main-server-group"));
        list.add(Util.getUndefineAttributeOperation(masterHostAddress.append(SERVER_CONFIG, "server-one"), ModelDescriptionConstants.SOCKET_BINDING_PORT_OFFSET));
        list.add(Util.getWriteAttributeOperation(masterHostAddress.append(SERVER_CONFIG, "server-two"), AUTO_START, true));
        list.add(Util.getWriteAttributeOperation(masterHostAddress.append(SERVER_CONFIG, "server-two"), ModelDescriptionConstants.SOCKET_BINDING_PORT_OFFSET, 100));
        return list;
    }

    private void removeSubsystemExtensionIfExist(DomainClient client, PathAddress subsystem, PathAddress extension) throws IOException {
        try {
            DomainTestUtils.executeForResult(Util.getReadResourceOperation(subsystem), client);
            DomainTestUtils.executeForResult(Util.createRemoveOperation(subsystem), client);
        } catch (MgmtOperationException e) {
            // ignored, the subsystem does not exist
        }
        try {
            DomainTestUtils.executeForResult(Util.getReadResourceOperation(extension), client);
            DomainTestUtils.executeForResult(Util.createRemoveOperation(extension), client);
        } catch (MgmtOperationException e) {
            // ignored, the extension does not exist
        }
    }
}<|MERGE_RESOLUTION|>--- conflicted
+++ resolved
@@ -33,6 +33,7 @@
 import static org.jboss.as.controller.descriptions.ModelDescriptionConstants.SERVER_CONFIG;
 import static org.jboss.as.controller.descriptions.ModelDescriptionConstants.SERVER_GROUP;
 import static org.jboss.as.controller.descriptions.ModelDescriptionConstants.SOCKET_BINDING_GROUP;
+import static org.jboss.as.controller.descriptions.ModelDescriptionConstants.SUBSYSTEM;
 import static org.jboss.as.controller.descriptions.ModelDescriptionConstants.SYSTEM_PROPERTY;
 import static org.jboss.as.test.integration.domain.management.util.DomainTestUtils.executeForResult;
 
@@ -113,11 +114,6 @@
         // with the current configs on legacy slaves
         removeHostExcludes(client);
 
-<<<<<<< HEAD
-=======
-        //Add a jaspi test security domain used later by the tests
-        addJaspiTestSecurityDomain(client, profile);
-
         // Mixed Domain tests always use the full build instead of alternating between ee-dist and dist. If the DC is not an EAP server, we need to remove here
         // the pre-configured microprofile extensions provided by WildFly to adjust the current domain to work with a node running EAP which does not contain
         // those extensions.
@@ -127,7 +123,6 @@
         removeSubsystemExtensionIfExist(client, profileAddress.append(SUBSYSTEM, "microprofile-jwt-smallrye"), PathAddress.pathAddress(EXTENSION, "org.wildfly.extension.microprofile.jwt-smallrye"));
         removeSubsystemExtensionIfExist(client, profileAddress.append(SUBSYSTEM, "microprofile-config-smallrye"), PathAddress.pathAddress(EXTENSION, "org.wildfly.extension.microprofile.config-smallrye"));
 
->>>>>>> 9ea8326a
         //Version specific changes
         final List<ModelNode> adjustments = adjustForVersion(client, PathAddress.pathAddress(PROFILE, profile), withMasterServers);
         if (withMasterServers) {
