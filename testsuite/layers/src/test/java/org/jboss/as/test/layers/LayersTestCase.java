--- conflicted
+++ resolved
@@ -106,7 +106,6 @@
             "org.wildfly.extension.opentelemetry-api",
             "io.opentelemetry.exporter",
             "io.opentelemetry.sdk",
-<<<<<<< HEAD
             "io.opentelemetry.proto",
             "io.opentelemetry.otlp",
             "io.opentelemetry.trace",
@@ -114,10 +113,8 @@
             "io.micrometer",
             "org.wildfly.extension.micrometer",
             "org.wildfly.micrometer.deployment",
-=======
             "com.squareup.okhttp3",
             "org.jetbrains.kotlin.kotlin-stdlib",
->>>>>>> 9f75700f
             // Unreferenced Infinispan modules
             "org.infinispan.cdi.common",
             "org.infinispan.cdi.embedded",
@@ -134,11 +131,8 @@
             "com.amazon.ion",
             "com.fasterxml.jackson.dataformat.jackson-dataformat-cbor",
             "org.jgroups.aws",
-<<<<<<< HEAD
             "org.wildfly.extension.microprofile.metrics-smallrye",
-=======
             "org.wildfly.extension.microprofile.opentracing-smallrye"
->>>>>>> 9f75700f
     };
     private static final String[] NOT_USED;
     // Packages that are not referenced from the module graph but needed.
