--- conflicted
+++ resolved
@@ -370,11 +370,7 @@
                                 <layer>microprofile-openapi</layer>
                                 <layer>microprofile-jwt</layer>
                                 <layer>microprofile-fault-tolerance</layer>
-<<<<<<< HEAD
-                                <layer>microprofile-opentracing</layer>
                                 <layer>micrometer</layer>
-=======
->>>>>>> 9f75700f
                                 <!-- Dependencies for reactive specs -->
                                 <layer>microprofile-reactive-messaging-kafka</layer>
                                 <layer>h2-default-datasource</layer>
