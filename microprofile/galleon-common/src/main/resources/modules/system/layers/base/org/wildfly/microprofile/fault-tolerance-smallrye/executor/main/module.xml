<?xml version="1.0" encoding="UTF-8"?>

<!--
  ~ JBoss, Home of Professional Open Source.
  ~ Copyright 2020, Red Hat, Inc., and individual contributors
  ~ as indicated by the @author tags. See the copyright.txt file in the
  ~ distribution for a full listing of individual contributors.
  ~
  ~ This is free software; you can redistribute it and/or modify it
  ~ under the terms of the GNU Lesser General Public License as
  ~ published by the Free Software Foundation; either version 2.1 of
  ~ the License, or (at your option) any later version.
  ~
  ~ This software is distributed in the hope that it will be useful,
  ~ but WITHOUT ANY WARRANTY; without even the implied warranty of
  ~ MERCHANTABILITY or FITNESS FOR A PARTICULAR PURPOSE. See the GNU
  ~ Lesser General Public License for more details.
  ~
  ~ You should have received a copy of the GNU Lesser General Public
  ~ License along with this software; if not, write to the Free
  ~ Software Foundation, Inc., 51 Franklin St, Fifth Floor, Boston, MA
  ~ 02110-1301 USA, or see the FSF site: http://www.fsf.org.
  -->

<module xmlns="urn:jboss:module:1.9" name="org.wildfly.microprofile.fault-tolerance-smallrye.executor">

    <properties>
        <property name="jboss.api" value="private"/>
    </properties>

    <resources>
        <artifact name="${org.wildfly:wildfly-microprofile-fault-tolerance-smallrye-executor}"/>
    </resources>

    <dependencies>
        <module name="java.naming"/>

        <module name="jakarta.enterprise.concurrent.api"/>

        <module name="io.smallrye.fault-tolerance"/>
<<<<<<< HEAD
        <module name="javax.enterprise.concurrent.api"/>
=======
>>>>>>> 00f79936
    </dependencies>

</module><|MERGE_RESOLUTION|>--- conflicted
+++ resolved
@@ -38,10 +38,6 @@
         <module name="jakarta.enterprise.concurrent.api"/>
 
         <module name="io.smallrye.fault-tolerance"/>
-<<<<<<< HEAD
-        <module name="javax.enterprise.concurrent.api"/>
-=======
->>>>>>> 00f79936
     </dependencies>
 
 </module>