<?xml version="1.0" encoding="UTF-8"?>
<!--
  ~ JBoss, Home of Professional Open Source.
  ~ Copyright 2017, Red Hat, Inc., and individual contributors
  ~ as indicated by the @author tags. See the copyright.txt file in the
  ~ distribution for a full listing of individual contributors.
  ~
  ~ This is free software; you can redistribute it and/or modify it
  ~ under the terms of the GNU Lesser General Public License as
  ~ published by the Free Software Foundation; either version 2.1 of
  ~ the License, or (at your option) any later version.
  ~
  ~ This software is distributed in the hope that it will be useful,
  ~ but WITHOUT ANY WARRANTY; without even the implied warranty of
  ~ MERCHANTABILITY or FITNESS FOR A PARTICULAR PURPOSE. See the GNU
  ~ Lesser General Public License for more details.
  ~
  ~ You should have received a copy of the GNU Lesser General Public
  ~ License along with this software; if not, write to the Free
  ~ Software Foundation, Inc., 51 Franklin St, Fifth Floor, Boston, MA
  ~ 02110-1301 USA, or see the FSF site: http://www.fsf.org.
  -->

<project xmlns="http://maven.apache.org/POM/4.0.0"
         xmlns:xsi="http://www.w3.org/2001/XMLSchema-instance"
         xsi:schemaLocation="http://maven.apache.org/POM/4.0.0 http://maven.apache.org/xsd/maven-4.0.0.xsd">
    <modelVersion>4.0.0</modelVersion>

    <parent>
        <groupId>org.wildfly</groupId>
        <artifactId>wildfly-parent</artifactId>
        <!--
        Maintain separation between the artifact id and the version to help prevent
        merge conflicts between commits changing the GA and those changing the V.
        -->
        <version>14.0.0.Beta2-SNAPSHOT</version>
        <relativePath>../pom.xml</relativePath>
    </parent>

    <artifactId>docs</artifactId>

    <name>WildFly: Documentation</name>

    <build>
        <pluginManagement>
            <plugins>
                <plugin>
                    <groupId>org.asciidoctor</groupId>
                    <artifactId>asciidoctor-maven-plugin</artifactId>
                    <configuration>
<<<<<<< HEAD
                        <attributes>
                            <javaee_version>8</javaee_version>
=======
                        <!-- Attributes to use in the asciidoc source files. Please leave in alphabetical order -->
                        <attributes>
                            <appservername>WildFly</appservername>
                            <javaee_version>8</javaee_version>
                            <oracle-javadoc>https://docs.oracle.com/javase/8/docs/api</oracle-javadoc>
>>>>>>> 385e172e
                            <wildflyversion>${product.docs.server.version}</wildflyversion>
                        </attributes>
                        <resources>
                            <resource>
                                <directory>src/main/asciidoc/images</directory>
                                <targetPath>images</targetPath>
                            </resource>
                            <resource>
                                <directory>src/main/asciidoc/downloads</directory>
                                <targetPath>downloads</targetPath>
                            </resource>
                        </resources>
                    </configuration>
                </plugin>
            </plugins>
        </pluginManagement>
    </build>
    <profiles>
        <profile>
            <id>html</id>
            <build>
                <plugins>
                    <plugin>
                        <groupId>org.asciidoctor</groupId>
                        <artifactId>asciidoctor-maven-plugin</artifactId>
                        <executions>
                            <execution>
                                <id>output-html</id>
                                <phase>package</phase>
                                <goals>
                                    <goal>process-asciidoc</goal>
                                </goals>
                                <configuration>
                                    <backend>html5</backend>
                                    <attributes>
                                        <toc>left</toc>
                                        <linkcss>false</linkcss>
                                    </attributes>
                                </configuration>
                            </execution>
                        </executions>
                    </plugin>
                </plugins>
            </build>
            <activation>
                <activeByDefault>true</activeByDefault>
            </activation>
        </profile>
    </profiles>
</project><|MERGE_RESOLUTION|>--- conflicted
+++ resolved
@@ -48,16 +48,11 @@
                     <groupId>org.asciidoctor</groupId>
                     <artifactId>asciidoctor-maven-plugin</artifactId>
                     <configuration>
-<<<<<<< HEAD
-                        <attributes>
-                            <javaee_version>8</javaee_version>
-=======
                         <!-- Attributes to use in the asciidoc source files. Please leave in alphabetical order -->
                         <attributes>
                             <appservername>WildFly</appservername>
                             <javaee_version>8</javaee_version>
                             <oracle-javadoc>https://docs.oracle.com/javase/8/docs/api</oracle-javadoc>
->>>>>>> 385e172e
                             <wildflyversion>${product.docs.server.version}</wildflyversion>
                         </attributes>
                         <resources>
