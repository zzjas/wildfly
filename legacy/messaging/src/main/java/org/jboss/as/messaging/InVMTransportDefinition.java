--- conflicted
+++ resolved
@@ -40,13 +40,8 @@
  */
 public class InVMTransportDefinition extends AbstractTransportDefinition {
 
-<<<<<<< HEAD
     public static final SimpleAttributeDefinition SERVER_ID = create("server-id", INT, true)
-            .setDefaultValue(new ModelNode(0))
-=======
-    public static final SimpleAttributeDefinition SERVER_ID = create("server-id", INT)
             .setDefaultValue(ModelNode.ZERO)
->>>>>>> fc6b8f1d
             .setAllowExpression(true)
             .setAttributeMarshaller(new AttributeMarshaller() {
                 public void marshallAsAttribute(AttributeDefinition attribute, ModelNode resourceModel, boolean marshallDefault, XMLStreamWriter writer) throws XMLStreamException {
